--- conflicted
+++ resolved
@@ -19,13 +19,10 @@
 	dst.Spec.UseAsManagementCluster = false // defaults to false
 	dst.Status.RdeVersionInUse = "1.0.0"
 
-<<<<<<< HEAD
 	// In v1alpha4 DNAT rules (and one-arm) are used by default. Therefore, use that in v1beta1
 	dst.Spec.LoadBalancer.UseOneArm = true
 
-=======
 	dst.Spec.LoadBalancer.VipSubnet = ""
->>>>>>> 1a2037ee
 	return nil
 }
 
