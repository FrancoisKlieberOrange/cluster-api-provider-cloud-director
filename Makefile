# Produce CRDs that work back to Kubernetes 1.11 (no version conversion)
CRD_OPTIONS ?= "crd"

# Get the currently used golang install path (in GOPATH/bin, unless GOBIN is set)
ifeq (,$(shell go env GOBIN))
GOBIN=$(shell go env GOPATH)/bin
else
GOBIN=$(shell go env GOBIN)
endif

GITCOMMIT := $(shell git rev-parse --short HEAD 2>/dev/null)
GITROOT := $(shell git rev-parse --show-toplevel)
GO_CODE := $(shell ls go.mod go.sum **/*.go)
version := $(shell cat ${GITROOT}/release/version)

REGISTRY ?= harbor-repo.vmware.com/vcloud
# Image URL to use all building/pushing image targets
IMG ?= ${REGISTRY}/cluster-api-provider-cloud-director:${version}

# Setting SHELL to bash allows bash commands to be executed by recipes.
# This is a requirement for 'setup-envtest.sh' in the test target.
# Options are set to exit when a recipe line exits non-zero or a piped command fails.
SHELL = /usr/bin/env bash -o pipefail
.SHELLFLAGS = -ec

<<<<<<< HEAD
.PHONY: vendor

=======
>>>>>>> 0b0b6c0f
MANIFEST_DIR = infrastructure-vcd/v1.0.0
all: build

##@ General

# The help target prints out all targets with their descriptions organized
# beneath their categories. The categories are represented by '##@' and the
# target descriptions by '##'. The awk commands is responsible for reading the
# entire set of makefiles included in this invocation, looking for lines of the
# file as xyz: ## something, and then pretty-format the target and help. Then,
# if there's a line with ##@ something, that gets pretty-printed as a category.
# More info on the usage of ANSI control characters for terminal formatting:
# https://en.wikipedia.org/wiki/ANSI_escape_code#SGR_parameters
# More info on the awk command:
# http://linuxcommand.org/lc3_adv_awk.php

help: ## Display this help.
	@awk 'BEGIN {FS = ":.*##"; printf "\nUsage:\n  make \033[36m<target>\033[0m\n"} /^[a-zA-Z_0-9-]+:.*?##/ { printf "  \033[36m%-15s\033[0m %s\n", $$1, $$2 } /^##@/ { printf "\n\033[1m%s\033[0m\n", substr($$0, 5) } ' $(MAKEFILE_LIST)

##@ Development

manifests: controller-gen ## Generate WebhookConfiguration, ClusterRole and CustomResourceDefinition objects.
	$(CONTROLLER_GEN) $(CRD_OPTIONS) rbac:roleName=manager-role webhook paths="./..." output:crd:artifacts:config=config/crd/bases

generate: controller-gen ## Generate code containing DeepCopy, DeepCopyInto, and DeepCopyObject method implementations.
	$(CONTROLLER_GEN) object:headerFile="hack/boilerplate.go.txt" paths="./..."

fmt: ## Run go fmt against code.
	go fmt ./...

vet: ## Run go vet against code.
	go vet ./...

ENVTEST_ASSETS_DIR=$(shell pwd)/testbin
test: manifests generate fmt vet ## Run tests.
	mkdir -p ${ENVTEST_ASSETS_DIR}
	test -f ${ENVTEST_ASSETS_DIR}/setup-envtest.sh || curl -sSLo ${ENVTEST_ASSETS_DIR}/setup-envtest.sh https://raw.githubusercontent.com/kubernetes-sigs/controller-runtime/v0.8.3/hack/setup-envtest.sh
	source ${ENVTEST_ASSETS_DIR}/setup-envtest.sh; fetch_envtest_tools $(ENVTEST_ASSETS_DIR); setup_envtest_env $(ENVTEST_ASSETS_DIR); go test ./... -coverprofile cover.out

##@ Build

build: generate fmt vet ## Build manager binary.
	go build -o bin/manager main.go

run: manifests generate fmt vet ## Run a controller from your host.
	go run ./main.go

docker-build: # test ## Build docker image with the manager.
	docker build -t ${IMG} .

docker-push: ## Push docker image with the manager.
	docker push ${IMG}

##@ Deployment

install: manifests kustomize ## Install CRDs into the K8s cluster specified in ~/.kube/config.
	$(KUSTOMIZE) build config/crd | kubectl apply -f -

uninstall: manifests kustomize ## Uninstall CRDs from the K8s cluster specified in ~/.kube/config.
	$(KUSTOMIZE) build config/crd | kubectl delete -f -

deploy: manifests kustomize ## Deploy controller to the K8s cluster specified in ~/.kube/config.
	cd config/manager && $(KUSTOMIZE) edit set image controller=${IMG}
	$(KUSTOMIZE) build config/default | kubectl apply -f -

undeploy: ## Undeploy controller from the K8s cluster specified in ~/.kube/config.
	$(KUSTOMIZE) build config/default | kubectl delete -f -


CONTROLLER_GEN = $(shell pwd)/bin/controller-gen
controller-gen: ## Download controller-gen locally if necessary.
	$(call go-get-tool,$(CONTROLLER_GEN),sigs.k8s.io/controller-tools/cmd/controller-gen@v0.4.1)

CONVERSION_GEN_BIN := conversion-gen
CONVERSION_GEN_DOCKERFILE := Dockerfile-ConversionGen
CONVERSION_GEN_CONTAINER := conversion-gen-container
CONVERSION_GEN := $(GITROOT)/bin/$(CONVERSION_GEN_BIN)
conversion: ## Download controller-gen locally if necessary.
	docker build . -f $(GITROOT)/$(CONVERSION_GEN_DOCKERFILE) -t conversion
	docker create -ti --name $(CONVERSION_GEN_CONTAINER) conversion:latest bash
	docker cp $(CONVERSION_GEN_CONTAINER):/opt/conversion-gen/conversion-gen $(CONVERSION_GEN)
	docker rm $(CONVERSION_GEN_CONTAINER)


KUSTOMIZE = $(shell pwd)/bin/kustomize
kustomize: ## Download kustomize locally if necessary.
	$(call go-get-tool,$(KUSTOMIZE),sigs.k8s.io/kustomize/kustomize/v3@v3.8.7)

# go-get-tool will 'go get' any package $2 and install it to $1.
PROJECT_DIR := $(shell dirname $(abspath $(lastword $(MAKEFILE_LIST))))
define go-get-tool
@[ -f $(1) ] || { \
set -e ;\
TMP_DIR=$$(mktemp -d) ;\
cd $$TMP_DIR ;\
go mod init tmp ;\
echo "Downloading $(2)" ;\
GOBIN=$(PROJECT_DIR)/bin go get $(2) ;\
rm -rf $$TMP_DIR ;\
}
endef

build-within-docker:
	mkdir -p /build/cluster-api-provider-cloud-director
	go build -ldflags "-X github.com/vmware/cluster-api-provider-cloud-director/version.Version=$(version)" -o /build/vcloud/cluster-api-provider-cloud-director main.go

capi: generate fmt vet vendor
	docker build -f Dockerfile . -t cluster-api-provider-cloud-director:$(version)
	docker tag cluster-api-provider-cloud-director:$(version) $(IMG)
	docker push $(IMG)

vendor: generate fmt vet
	go mod edit -go=1.17
	go mod tidy -compat=1.17
	go mod vendor

release-manifests: $(KUSTOMIZE)
	mkdir -p $(MANIFEST_DIR)
	$(KUSTOMIZE) build config/default > $(MANIFEST_DIR)/infrastructure-components.yaml

# Add a target to download and build conversion-gen; and then run it with the below params
generate_conversions:  ## Runs Go related generate targets.
	rm -f $(GITROOT)/api/v1alpha4/zz_generated.conversion.*
	$(CONVERSION_GEN) \
    		--input-dirs=./api/v1alpha4 \
    		--build-tag=ignore_autogenerated_conversions \
    		--output-file-base=zz_generated.conversion \
            --go-header-file=./boilerplate.go.txt
<|MERGE_RESOLUTION|>--- conflicted
+++ resolved
@@ -22,13 +22,10 @@
 # Options are set to exit when a recipe line exits non-zero or a piped command fails.
 SHELL = /usr/bin/env bash -o pipefail
 .SHELLFLAGS = -ec
+MANIFEST_DIR = infrastructure-vcd/v1.0.0
 
-<<<<<<< HEAD
 .PHONY: vendor
 
-=======
->>>>>>> 0b0b6c0f
-MANIFEST_DIR = infrastructure-vcd/v1.0.0
 all: build
 
 ##@ General
