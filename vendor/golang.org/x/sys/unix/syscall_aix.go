// Copyright 2018 The Go Authors. All rights reserved.
// Use of this source code is governed by a BSD-style
// license that can be found in the LICENSE file.

//go:build aix
// +build aix

// Aix system calls.
// This file is compiled as ordinary Go code,
// but it is also input to mksyscall,
// which parses the //sys lines and generates system call stubs.
// Note that sometimes we use a lowercase //sys name and
// wrap it in our own nicer implementation.

package unix

import "unsafe"

/*
 * Wrapped
 */

func Access(path string, mode uint32) (err error) {
	return Faccessat(AT_FDCWD, path, mode, 0)
}

func Chmod(path string, mode uint32) (err error) {
	return Fchmodat(AT_FDCWD, path, mode, 0)
}

func Chown(path string, uid int, gid int) (err error) {
	return Fchownat(AT_FDCWD, path, uid, gid, 0)
}

func Creat(path string, mode uint32) (fd int, err error) {
	return Open(path, O_CREAT|O_WRONLY|O_TRUNC, mode)
}

//sys	utimes(path string, times *[2]Timeval) (err error)

func Utimes(path string, tv []Timeval) error {
	if len(tv) != 2 {
		return EINVAL
	}
	return utimes(path, (*[2]Timeval)(unsafe.Pointer(&tv[0])))
}

//sys	utimensat(dirfd int, path string, times *[2]Timespec, flag int) (err error)

func UtimesNano(path string, ts []Timespec) error {
	if len(ts) != 2 {
		return EINVAL
	}
	return utimensat(AT_FDCWD, path, (*[2]Timespec)(unsafe.Pointer(&ts[0])), 0)
}

func UtimesNanoAt(dirfd int, path string, ts []Timespec, flags int) error {
	if ts == nil {
		return utimensat(dirfd, path, nil, flags)
	}
	if len(ts) != 2 {
		return EINVAL
	}
	return utimensat(dirfd, path, (*[2]Timespec)(unsafe.Pointer(&ts[0])), flags)
}

func (sa *SockaddrInet4) sockaddr() (unsafe.Pointer, _Socklen, error) {
	if sa.Port < 0 || sa.Port > 0xFFFF {
		return nil, 0, EINVAL
	}
	sa.raw.Family = AF_INET
	p := (*[2]byte)(unsafe.Pointer(&sa.raw.Port))
	p[0] = byte(sa.Port >> 8)
	p[1] = byte(sa.Port)
	sa.raw.Addr = sa.Addr
	return unsafe.Pointer(&sa.raw), SizeofSockaddrInet4, nil
}

func (sa *SockaddrInet6) sockaddr() (unsafe.Pointer, _Socklen, error) {
	if sa.Port < 0 || sa.Port > 0xFFFF {
		return nil, 0, EINVAL
	}
	sa.raw.Family = AF_INET6
	p := (*[2]byte)(unsafe.Pointer(&sa.raw.Port))
	p[0] = byte(sa.Port >> 8)
	p[1] = byte(sa.Port)
	sa.raw.Scope_id = sa.ZoneId
	sa.raw.Addr = sa.Addr
	return unsafe.Pointer(&sa.raw), SizeofSockaddrInet6, nil
}

func (sa *SockaddrUnix) sockaddr() (unsafe.Pointer, _Socklen, error) {
	name := sa.Name
	n := len(name)
	if n > len(sa.raw.Path) {
		return nil, 0, EINVAL
	}
	if n == len(sa.raw.Path) && name[0] != '@' {
		return nil, 0, EINVAL
	}
	sa.raw.Family = AF_UNIX
	for i := 0; i < n; i++ {
		sa.raw.Path[i] = uint8(name[i])
	}
	// length is family (uint16), name, NUL.
	sl := _Socklen(2)
	if n > 0 {
		sl += _Socklen(n) + 1
	}
	if sa.raw.Path[0] == '@' {
		sa.raw.Path[0] = 0
		// Don't count trailing NUL for abstract address.
		sl--
	}

	return unsafe.Pointer(&sa.raw), sl, nil
}

func Getsockname(fd int) (sa Sockaddr, err error) {
	var rsa RawSockaddrAny
	var len _Socklen = SizeofSockaddrAny
	if err = getsockname(fd, &rsa, &len); err != nil {
		return
	}
	return anyToSockaddr(fd, &rsa)
}

//sys	getcwd(buf []byte) (err error)

const ImplementsGetwd = true

func Getwd() (ret string, err error) {
	for len := uint64(4096); ; len *= 2 {
		b := make([]byte, len)
		err := getcwd(b)
		if err == nil {
			i := 0
			for b[i] != 0 {
				i++
			}
			return string(b[0:i]), nil
		}
		if err != ERANGE {
			return "", err
		}
	}
}

func Getcwd(buf []byte) (n int, err error) {
	err = getcwd(buf)
	if err == nil {
		i := 0
		for buf[i] != 0 {
			i++
		}
		n = i + 1
	}
	return
}

func Getgroups() (gids []int, err error) {
	n, err := getgroups(0, nil)
	if err != nil {
		return nil, err
	}
	if n == 0 {
		return nil, nil
	}

	// Sanity check group count. Max is 16 on BSD.
	if n < 0 || n > 1000 {
		return nil, EINVAL
	}

	a := make([]_Gid_t, n)
	n, err = getgroups(n, &a[0])
	if err != nil {
		return nil, err
	}
	gids = make([]int, n)
	for i, v := range a[0:n] {
		gids[i] = int(v)
	}
	return
}

func Setgroups(gids []int) (err error) {
	if len(gids) == 0 {
		return setgroups(0, nil)
	}

	a := make([]_Gid_t, len(gids))
	for i, v := range gids {
		a[i] = _Gid_t(v)
	}
	return setgroups(len(a), &a[0])
}

/*
 * Socket
 */

//sys	accept(s int, rsa *RawSockaddrAny, addrlen *_Socklen) (fd int, err error)

func Accept(fd int) (nfd int, sa Sockaddr, err error) {
	var rsa RawSockaddrAny
	var len _Socklen = SizeofSockaddrAny
	nfd, err = accept(fd, &rsa, &len)
	if nfd == -1 {
		return
	}
	sa, err = anyToSockaddr(fd, &rsa)
	if err != nil {
		Close(nfd)
		nfd = 0
	}
	return
}

func recvmsgRaw(fd int, iov []Iovec, oob []byte, flags int, rsa *RawSockaddrAny) (n, oobn int, recvflags int, err error) {
	var msg Msghdr
	msg.Name = (*byte)(unsafe.Pointer(rsa))
	msg.Namelen = uint32(SizeofSockaddrAny)
	var dummy byte
	if len(oob) > 0 {
		// receive at least one normal byte
		if emptyIovecs(iov) {
			var iova [1]Iovec
			iova[0].Base = &dummy
			iova[0].SetLen(1)
			iov = iova[:]
		}
		msg.Control = (*byte)(unsafe.Pointer(&oob[0]))
		msg.SetControllen(len(oob))
	}
	if len(iov) > 0 {
		msg.Iov = &iov[0]
		msg.SetIovlen(len(iov))
	}
	if n, err = recvmsg(fd, &msg, flags); n == -1 {
		return
	}
	oobn = int(msg.Controllen)
	recvflags = int(msg.Flags)
	return
}

func sendmsgN(fd int, iov []Iovec, oob []byte, ptr unsafe.Pointer, salen _Socklen, flags int) (n int, err error) {
	var msg Msghdr
	msg.Name = (*byte)(unsafe.Pointer(ptr))
	msg.Namelen = uint32(salen)
	var dummy byte
	var empty bool
	if len(oob) > 0 {
		// send at least one normal byte
		empty = emptyIovecs(iov)
		if empty {
			var iova [1]Iovec
			iova[0].Base = &dummy
			iova[0].SetLen(1)
			iov = iova[:]
		}
		msg.Control = (*byte)(unsafe.Pointer(&oob[0]))
		msg.SetControllen(len(oob))
	}
	if len(iov) > 0 {
		msg.Iov = &iov[0]
		msg.SetIovlen(len(iov))
	}
	if n, err = sendmsg(fd, &msg, flags); err != nil {
		return 0, err
	}
	if len(oob) > 0 && empty {
		n = 0
	}
	return n, nil
}

func anyToSockaddr(fd int, rsa *RawSockaddrAny) (Sockaddr, error) {
	switch rsa.Addr.Family {

	case AF_UNIX:
		pp := (*RawSockaddrUnix)(unsafe.Pointer(rsa))
		sa := new(SockaddrUnix)

		// Some versions of AIX have a bug in getsockname (see IV78655).
		// We can't rely on sa.Len being set correctly.
		n := SizeofSockaddrUnix - 3 // subtract leading Family, Len, terminating NUL.
		for i := 0; i < n; i++ {
			if pp.Path[i] == 0 {
				n = i
				break
			}
		}
		sa.Name = string(unsafe.Slice((*byte)(unsafe.Pointer(&pp.Path[0])), n))
		return sa, nil

	case AF_INET:
		pp := (*RawSockaddrInet4)(unsafe.Pointer(rsa))
		sa := new(SockaddrInet4)
		p := (*[2]byte)(unsafe.Pointer(&pp.Port))
		sa.Port = int(p[0])<<8 + int(p[1])
		sa.Addr = pp.Addr
		return sa, nil

	case AF_INET6:
		pp := (*RawSockaddrInet6)(unsafe.Pointer(rsa))
		sa := new(SockaddrInet6)
		p := (*[2]byte)(unsafe.Pointer(&pp.Port))
		sa.Port = int(p[0])<<8 + int(p[1])
		sa.ZoneId = pp.Scope_id
		sa.Addr = pp.Addr
		return sa, nil
	}
	return nil, EAFNOSUPPORT
}

func Gettimeofday(tv *Timeval) (err error) {
	err = gettimeofday(tv, nil)
	return
}

func Sendfile(outfd int, infd int, offset *int64, count int) (written int, err error) {
	if raceenabled {
		raceReleaseMerge(unsafe.Pointer(&ioSync))
	}
	return sendfile(outfd, infd, offset, count)
}

// TODO
func sendfile(outfd int, infd int, offset *int64, count int) (written int, err error) {
	return -1, ENOSYS
}

func direntIno(buf []byte) (uint64, bool) {
	return readInt(buf, unsafe.Offsetof(Dirent{}.Ino), unsafe.Sizeof(Dirent{}.Ino))
}

func direntReclen(buf []byte) (uint64, bool) {
	return readInt(buf, unsafe.Offsetof(Dirent{}.Reclen), unsafe.Sizeof(Dirent{}.Reclen))
}

func direntNamlen(buf []byte) (uint64, bool) {
	reclen, ok := direntReclen(buf)
	if !ok {
		return 0, false
	}
	return reclen - uint64(unsafe.Offsetof(Dirent{}.Name)), true
}

//sys	getdirent(fd int, buf []byte) (n int, err error)

func Getdents(fd int, buf []byte) (n int, err error) {
	return getdirent(fd, buf)
}

//sys	wait4(pid Pid_t, status *_C_int, options int, rusage *Rusage) (wpid Pid_t, err error)

func Wait4(pid int, wstatus *WaitStatus, options int, rusage *Rusage) (wpid int, err error) {
	var status _C_int
	var r Pid_t
	err = ERESTART
	// AIX wait4 may return with ERESTART errno, while the processus is still
	// active.
	for err == ERESTART {
		r, err = wait4(Pid_t(pid), &status, options, rusage)
	}
	wpid = int(r)
	if wstatus != nil {
		*wstatus = WaitStatus(status)
	}
	return
}

/*
 * Wait
 */

type WaitStatus uint32

func (w WaitStatus) Stopped() bool { return w&0x40 != 0 }
func (w WaitStatus) StopSignal() Signal {
	if !w.Stopped() {
		return -1
	}
	return Signal(w>>8) & 0xFF
}

func (w WaitStatus) Exited() bool { return w&0xFF == 0 }
func (w WaitStatus) ExitStatus() int {
	if !w.Exited() {
		return -1
	}
	return int((w >> 8) & 0xFF)
}

func (w WaitStatus) Signaled() bool { return w&0x40 == 0 && w&0xFF != 0 }
func (w WaitStatus) Signal() Signal {
	if !w.Signaled() {
		return -1
	}
	return Signal(w>>16) & 0xFF
}

func (w WaitStatus) Continued() bool { return w&0x01000000 != 0 }

func (w WaitStatus) CoreDump() bool { return w&0x80 == 0x80 }

func (w WaitStatus) TrapCause() int { return -1 }

<<<<<<< HEAD
//sys	ioctl(fd int, req int, arg uintptr) (err error)
//sys	ioctlPtr(fd int, req int, arg unsafe.Pointer) (err error) = ioctl
=======
//sys	ioctl(fd int, req uint, arg uintptr) (err error)
//sys	ioctlPtr(fd int, req uint, arg unsafe.Pointer) (err error) = ioctl
>>>>>>> 6efb4b3f

// fcntl must never be called with cmd=F_DUP2FD because it doesn't work on AIX
// There is no way to create a custom fcntl and to keep //sys fcntl easily,
// Therefore, the programmer must call dup2 instead of fcntl in this case.

// FcntlInt performs a fcntl syscall on fd with the provided command and argument.
//sys	FcntlInt(fd uintptr, cmd int, arg int) (r int,err error) = fcntl

// FcntlFlock performs a fcntl syscall for the F_GETLK, F_SETLK or F_SETLKW command.
//sys	FcntlFlock(fd uintptr, cmd int, lk *Flock_t) (err error) = fcntl

//sys	fcntl(fd int, cmd int, arg int) (val int, err error)

//sys	fsyncRange(fd int, how int, start int64, length int64) (err error) = fsync_range

func Fsync(fd int) error {
	return fsyncRange(fd, O_SYNC, 0, 0)
}

/*
 * Direct access
 */

//sys	Acct(path string) (err error)
//sys	Chdir(path string) (err error)
//sys	Chroot(path string) (err error)
//sys	Close(fd int) (err error)
//sys	Dup(oldfd int) (fd int, err error)
//sys	Exit(code int)
//sys	Faccessat(dirfd int, path string, mode uint32, flags int) (err error)
//sys	Fchdir(fd int) (err error)
//sys	Fchmod(fd int, mode uint32) (err error)
//sys	Fchmodat(dirfd int, path string, mode uint32, flags int) (err error)
//sys	Fchownat(dirfd int, path string, uid int, gid int, flags int) (err error)
//sys	Fdatasync(fd int) (err error)
// readdir_r
//sysnb	Getpgid(pid int) (pgid int, err error)

//sys	Getpgrp() (pid int)

//sysnb	Getpid() (pid int)
//sysnb	Getppid() (ppid int)
//sys	Getpriority(which int, who int) (prio int, err error)
//sysnb	Getrusage(who int, rusage *Rusage) (err error)
//sysnb	Getsid(pid int) (sid int, err error)
//sysnb	Kill(pid int, sig Signal) (err error)
//sys	Klogctl(typ int, buf []byte) (n int, err error) = syslog
//sys	Mkdir(dirfd int, path string, mode uint32) (err error)
//sys	Mkdirat(dirfd int, path string, mode uint32) (err error)
//sys	Mkfifo(path string, mode uint32) (err error)
//sys	Mknod(path string, mode uint32, dev int) (err error)
//sys	Mknodat(dirfd int, path string, mode uint32, dev int) (err error)
//sys	Nanosleep(time *Timespec, leftover *Timespec) (err error)
//sys	Open(path string, mode int, perm uint32) (fd int, err error) = open64
//sys	Openat(dirfd int, path string, flags int, mode uint32) (fd int, err error)
//sys	read(fd int, p []byte) (n int, err error)
//sys	Readlink(path string, buf []byte) (n int, err error)
//sys	Renameat(olddirfd int, oldpath string, newdirfd int, newpath string) (err error)
//sys	Setdomainname(p []byte) (err error)
//sys	Sethostname(p []byte) (err error)
//sysnb	Setpgid(pid int, pgid int) (err error)
//sysnb	Setsid() (pid int, err error)
//sysnb	Settimeofday(tv *Timeval) (err error)

//sys	Setuid(uid int) (err error)
//sys	Setgid(uid int) (err error)

//sys	Setpriority(which int, who int, prio int) (err error)
//sys	Statx(dirfd int, path string, flags int, mask int, stat *Statx_t) (err error)
//sys	Sync()
//sysnb	Times(tms *Tms) (ticks uintptr, err error)
//sysnb	Umask(mask int) (oldmask int)
//sysnb	Uname(buf *Utsname) (err error)
//sys	Unlink(path string) (err error)
//sys	Unlinkat(dirfd int, path string, flags int) (err error)
//sys	Ustat(dev int, ubuf *Ustat_t) (err error)
//sys	write(fd int, p []byte) (n int, err error)

//sys	Dup2(oldfd int, newfd int) (err error)
//sys	Fadvise(fd int, offset int64, length int64, advice int) (err error) = posix_fadvise64
//sys	Fchown(fd int, uid int, gid int) (err error)
//sys	fstat(fd int, stat *Stat_t) (err error)
//sys	fstatat(dirfd int, path string, stat *Stat_t, flags int) (err error) = fstatat
//sys	Fstatfs(fd int, buf *Statfs_t) (err error)
//sys	Ftruncate(fd int, length int64) (err error)
//sysnb	Getegid() (egid int)
//sysnb	Geteuid() (euid int)
//sysnb	Getgid() (gid int)
//sysnb	Getuid() (uid int)
//sys	Lchown(path string, uid int, gid int) (err error)
//sys	Listen(s int, n int) (err error)
//sys	lstat(path string, stat *Stat_t) (err error)
//sys	Pause() (err error)
//sys	pread(fd int, p []byte, offset int64) (n int, err error) = pread64
//sys	pwrite(fd int, p []byte, offset int64) (n int, err error) = pwrite64
//sys	Select(nfd int, r *FdSet, w *FdSet, e *FdSet, timeout *Timeval) (n int, err error)
//sys	Pselect(nfd int, r *FdSet, w *FdSet, e *FdSet, timeout *Timespec, sigmask *Sigset_t) (n int, err error)
//sysnb	Setregid(rgid int, egid int) (err error)
//sysnb	Setreuid(ruid int, euid int) (err error)
//sys	Shutdown(fd int, how int) (err error)
//sys	Splice(rfd int, roff *int64, wfd int, woff *int64, len int, flags int) (n int64, err error)
//sys	stat(path string, statptr *Stat_t) (err error)
//sys	Statfs(path string, buf *Statfs_t) (err error)
//sys	Truncate(path string, length int64) (err error)

//sys	bind(s int, addr unsafe.Pointer, addrlen _Socklen) (err error)
//sys	connect(s int, addr unsafe.Pointer, addrlen _Socklen) (err error)
//sysnb	getgroups(n int, list *_Gid_t) (nn int, err error)
//sysnb	setgroups(n int, list *_Gid_t) (err error)
//sys	getsockopt(s int, level int, name int, val unsafe.Pointer, vallen *_Socklen) (err error)
//sys	setsockopt(s int, level int, name int, val unsafe.Pointer, vallen uintptr) (err error)
//sysnb	socket(domain int, typ int, proto int) (fd int, err error)
//sysnb	socketpair(domain int, typ int, proto int, fd *[2]int32) (err error)
//sysnb	getpeername(fd int, rsa *RawSockaddrAny, addrlen *_Socklen) (err error)
//sysnb	getsockname(fd int, rsa *RawSockaddrAny, addrlen *_Socklen) (err error)
//sys	recvfrom(fd int, p []byte, flags int, from *RawSockaddrAny, fromlen *_Socklen) (n int, err error)
//sys	sendto(s int, buf []byte, flags int, to unsafe.Pointer, addrlen _Socklen) (err error)

// In order to use msghdr structure with Control, Controllen, nrecvmsg and nsendmsg must be used.
//sys	recvmsg(s int, msg *Msghdr, flags int) (n int, err error) = nrecvmsg
//sys	sendmsg(s int, msg *Msghdr, flags int) (n int, err error) = nsendmsg

//sys	munmap(addr uintptr, length uintptr) (err error)
//sys	Madvise(b []byte, advice int) (err error)
//sys	Mprotect(b []byte, prot int) (err error)
//sys	Mlock(b []byte) (err error)
//sys	Mlockall(flags int) (err error)
//sys	Msync(b []byte, flags int) (err error)
//sys	Munlock(b []byte) (err error)
//sys	Munlockall() (err error)

//sysnb	pipe(p *[2]_C_int) (err error)

func Pipe(p []int) (err error) {
	if len(p) != 2 {
		return EINVAL
	}
	var pp [2]_C_int
	err = pipe(&pp)
	if err == nil {
		p[0] = int(pp[0])
		p[1] = int(pp[1])
	}
	return
}

//sys	poll(fds *PollFd, nfds int, timeout int) (n int, err error)

func Poll(fds []PollFd, timeout int) (n int, err error) {
	if len(fds) == 0 {
		return poll(nil, 0, timeout)
	}
	return poll(&fds[0], len(fds), timeout)
}

//sys	gettimeofday(tv *Timeval, tzp *Timezone) (err error)
//sysnb	Time(t *Time_t) (tt Time_t, err error)
//sys	Utime(path string, buf *Utimbuf) (err error)

//sys	Getsystemcfg(label int) (n uint64)

//sys	umount(target string) (err error)

func Unmount(target string, flags int) (err error) {
	if flags != 0 {
		// AIX doesn't have any flags for umount.
		return ENOSYS
	}
	return umount(target)
}<|MERGE_RESOLUTION|>--- conflicted
+++ resolved
@@ -408,13 +408,8 @@
 
 func (w WaitStatus) TrapCause() int { return -1 }
 
-<<<<<<< HEAD
-//sys	ioctl(fd int, req int, arg uintptr) (err error)
-//sys	ioctlPtr(fd int, req int, arg unsafe.Pointer) (err error) = ioctl
-=======
 //sys	ioctl(fd int, req uint, arg uintptr) (err error)
 //sys	ioctlPtr(fd int, req uint, arg unsafe.Pointer) (err error) = ioctl
->>>>>>> 6efb4b3f
 
 // fcntl must never be called with cmd=F_DUP2FD because it doesn't work on AIX
 // There is no way to create a custom fcntl and to keep //sys fcntl easily,
@@ -492,6 +487,8 @@
 //sys	Unlinkat(dirfd int, path string, flags int) (err error)
 //sys	Ustat(dev int, ubuf *Ustat_t) (err error)
 //sys	write(fd int, p []byte) (n int, err error)
+//sys	readlen(fd int, p *byte, np int) (n int, err error) = read
+//sys	writelen(fd int, p *byte, np int) (n int, err error) = write
 
 //sys	Dup2(oldfd int, newfd int) (err error)
 //sys	Fadvise(fd int, offset int64, length int64, advice int) (err error) = posix_fadvise64
@@ -538,6 +535,21 @@
 //sys	sendmsg(s int, msg *Msghdr, flags int) (n int, err error) = nsendmsg
 
 //sys	munmap(addr uintptr, length uintptr) (err error)
+
+var mapper = &mmapper{
+	active: make(map[*byte][]byte),
+	mmap:   mmap,
+	munmap: munmap,
+}
+
+func Mmap(fd int, offset int64, length int, prot int, flags int) (data []byte, err error) {
+	return mapper.Mmap(fd, offset, length, prot, flags)
+}
+
+func Munmap(b []byte) (err error) {
+	return mapper.Munmap(b)
+}
+
 //sys	Madvise(b []byte, advice int) (err error)
 //sys	Mprotect(b []byte, prot int) (err error)
 //sys	Mlock(b []byte) (err error)
