--- conflicted
+++ resolved
@@ -545,41 +545,24 @@
  * Expose the ioctl function
  */
 
-<<<<<<< HEAD
-//sys	ioctlRet(fd int, req int, arg uintptr) (ret int, err error) = libc.ioctl
-//sys	ioctlPtrRet(fd int, req int, arg unsafe.Pointer) (ret int, err error) = libc.ioctl
-=======
 //sys	ioctlRet(fd int, req uint, arg uintptr) (ret int, err error) = libc.ioctl
 //sys	ioctlPtrRet(fd int, req uint, arg unsafe.Pointer) (ret int, err error) = libc.ioctl
->>>>>>> 6efb4b3f
-
-func ioctl(fd int, req int, arg uintptr) (err error) {
+
+func ioctl(fd int, req uint, arg uintptr) (err error) {
 	_, err = ioctlRet(fd, req, arg)
 	return err
 }
 
-<<<<<<< HEAD
-func ioctlPtr(fd int, req int, arg unsafe.Pointer) (err error) {
-=======
 func ioctlPtr(fd int, req uint, arg unsafe.Pointer) (err error) {
->>>>>>> 6efb4b3f
 	_, err = ioctlPtrRet(fd, req, arg)
 	return err
 }
 
-<<<<<<< HEAD
-func IoctlSetTermio(fd int, req int, value *Termio) error {
-	return ioctlPtr(fd, req, unsafe.Pointer(value))
-}
-
-func IoctlGetTermio(fd int, req int) (*Termio, error) {
-=======
 func IoctlSetTermio(fd int, req uint, value *Termio) error {
 	return ioctlPtr(fd, req, unsafe.Pointer(value))
 }
 
 func IoctlGetTermio(fd int, req uint) (*Termio, error) {
->>>>>>> 6efb4b3f
 	var value Termio
 	err := ioctlPtr(fd, req, unsafe.Pointer(&value))
 	return &value, err
@@ -682,6 +665,7 @@
 //sys	Setpriority(which int, who int, prio int) (err error)
 //sysnb	Setregid(rgid int, egid int) (err error)
 //sysnb	Setreuid(ruid int, euid int) (err error)
+//sysnb	Setrlimit(which int, lim *Rlimit) (err error)
 //sysnb	Setsid() (pid int, err error)
 //sysnb	Setuid(uid int) (err error)
 //sys	Shutdown(s int, how int) (err error) = libsocket.shutdown
@@ -715,6 +699,38 @@
 //sys	setsockopt(s int, level int, name int, val unsafe.Pointer, vallen uintptr) (err error) = libsocket.setsockopt
 //sys	recvfrom(fd int, p []byte, flags int, from *RawSockaddrAny, fromlen *_Socklen) (n int, err error) = libsocket.recvfrom
 
+func readlen(fd int, buf *byte, nbuf int) (n int, err error) {
+	r0, _, e1 := sysvicall6(uintptr(unsafe.Pointer(&procread)), 3, uintptr(fd), uintptr(unsafe.Pointer(buf)), uintptr(nbuf), 0, 0, 0)
+	n = int(r0)
+	if e1 != 0 {
+		err = e1
+	}
+	return
+}
+
+func writelen(fd int, buf *byte, nbuf int) (n int, err error) {
+	r0, _, e1 := sysvicall6(uintptr(unsafe.Pointer(&procwrite)), 3, uintptr(fd), uintptr(unsafe.Pointer(buf)), uintptr(nbuf), 0, 0, 0)
+	n = int(r0)
+	if e1 != 0 {
+		err = e1
+	}
+	return
+}
+
+var mapper = &mmapper{
+	active: make(map[*byte][]byte),
+	mmap:   mmap,
+	munmap: munmap,
+}
+
+func Mmap(fd int, offset int64, length int, prot int, flags int) (data []byte, err error) {
+	return mapper.Mmap(fd, offset, length, prot, flags)
+}
+
+func Munmap(b []byte) (err error) {
+	return mapper.Munmap(b)
+}
+
 // Event Ports
 
 type fileObjCookie struct {
@@ -1064,11 +1080,11 @@
 	return retCl, retData, flags, nil
 }
 
-func IoctlSetIntRetInt(fd int, req int, arg int) (int, error) {
+func IoctlSetIntRetInt(fd int, req uint, arg int) (int, error) {
 	return ioctlRet(fd, req, uintptr(arg))
 }
 
-func IoctlSetString(fd int, req int, val string) error {
+func IoctlSetString(fd int, req uint, val string) error {
 	bs := make([]byte, len(val)+1)
 	copy(bs[:len(bs)-1], val)
 	err := ioctlPtr(fd, req, unsafe.Pointer(&bs[0]))
@@ -1104,11 +1120,7 @@
 	return *(*uint)(unsafe.Pointer(&l.Lifru[0]))
 }
 
-<<<<<<< HEAD
-func IoctlLifreq(fd int, req int, l *Lifreq) error {
-=======
 func IoctlLifreq(fd int, req uint, l *Lifreq) error {
->>>>>>> 6efb4b3f
 	return ioctlPtr(fd, req, unsafe.Pointer(l))
 }
 
@@ -1119,10 +1131,6 @@
 	s.Dp = (*int8)(unsafe.Pointer(&i))
 }
 
-<<<<<<< HEAD
-func IoctlSetStrioctlRetInt(fd int, req int, s *Strioctl) (int, error) {
-=======
 func IoctlSetStrioctlRetInt(fd int, req uint, s *Strioctl) (int, error) {
->>>>>>> 6efb4b3f
 	return ioctlPtrRet(fd, req, unsafe.Pointer(s))
 }