// Copyright 2009 The Go Authors. All rights reserved.
// Use of this source code is governed by a BSD-style
// license that can be found in the LICENSE file.

// Linux system calls.
// This file is compiled as ordinary Go code,
// but it is also input to mksyscall,
// which parses the //sys lines and generates system call stubs.
// Note that sometimes we use a lowercase //sys name and
// wrap it in our own nicer implementation.

package unix

import (
	"encoding/binary"
	"strconv"
	"syscall"
	"time"
	"unsafe"
)

/*
 * Wrapped
 */

func Access(path string, mode uint32) (err error) {
	return Faccessat(AT_FDCWD, path, mode, 0)
}

func Chmod(path string, mode uint32) (err error) {
	return Fchmodat(AT_FDCWD, path, mode, 0)
}

func Chown(path string, uid int, gid int) (err error) {
	return Fchownat(AT_FDCWD, path, uid, gid, 0)
}

func Creat(path string, mode uint32) (fd int, err error) {
	return Open(path, O_CREAT|O_WRONLY|O_TRUNC, mode)
}

func EpollCreate(size int) (fd int, err error) {
	if size <= 0 {
		return -1, EINVAL
	}
	return EpollCreate1(0)
}

//sys	FanotifyInit(flags uint, event_f_flags uint) (fd int, err error)
//sys	fanotifyMark(fd int, flags uint, mask uint64, dirFd int, pathname *byte) (err error)

func FanotifyMark(fd int, flags uint, mask uint64, dirFd int, pathname string) (err error) {
	if pathname == "" {
		return fanotifyMark(fd, flags, mask, dirFd, nil)
	}
	p, err := BytePtrFromString(pathname)
	if err != nil {
		return err
	}
	return fanotifyMark(fd, flags, mask, dirFd, p)
}

//sys	fchmodat(dirfd int, path string, mode uint32) (err error)

func Fchmodat(dirfd int, path string, mode uint32, flags int) (err error) {
	// Linux fchmodat doesn't support the flags parameter. Mimick glibc's behavior
	// and check the flags. Otherwise the mode would be applied to the symlink
	// destination which is not what the user expects.
	if flags&^AT_SYMLINK_NOFOLLOW != 0 {
		return EINVAL
	} else if flags&AT_SYMLINK_NOFOLLOW != 0 {
		return EOPNOTSUPP
	}
	return fchmodat(dirfd, path, mode)
}

func InotifyInit() (fd int, err error) {
	return InotifyInit1(0)
}

//sys	ioctl(fd int, req uint, arg uintptr) (err error) = SYS_IOCTL
//sys	ioctlPtr(fd int, req uint, arg unsafe.Pointer) (err error) = SYS_IOCTL

// ioctl itself should not be exposed directly, but additional get/set functions
// for specific types are permissible. These are defined in ioctl.go and
// ioctl_linux.go.
//
// The third argument to ioctl is often a pointer but sometimes an integer.
// Callers should use ioctlPtr when the third argument is a pointer and ioctl
// when the third argument is an integer.
//
// TODO: some existing code incorrectly uses ioctl when it should use ioctlPtr.

//sys	Linkat(olddirfd int, oldpath string, newdirfd int, newpath string, flags int) (err error)

func Link(oldpath string, newpath string) (err error) {
	return Linkat(AT_FDCWD, oldpath, AT_FDCWD, newpath, 0)
}

func Mkdir(path string, mode uint32) (err error) {
	return Mkdirat(AT_FDCWD, path, mode)
}

func Mknod(path string, mode uint32, dev int) (err error) {
	return Mknodat(AT_FDCWD, path, mode, dev)
}

func Open(path string, mode int, perm uint32) (fd int, err error) {
	return openat(AT_FDCWD, path, mode|O_LARGEFILE, perm)
}

//sys	openat(dirfd int, path string, flags int, mode uint32) (fd int, err error)

func Openat(dirfd int, path string, flags int, mode uint32) (fd int, err error) {
	return openat(dirfd, path, flags|O_LARGEFILE, mode)
}

//sys	openat2(dirfd int, path string, open_how *OpenHow, size int) (fd int, err error)

func Openat2(dirfd int, path string, how *OpenHow) (fd int, err error) {
	return openat2(dirfd, path, how, SizeofOpenHow)
}

func Pipe(p []int) error {
	return Pipe2(p, 0)
}

//sysnb	pipe2(p *[2]_C_int, flags int) (err error)

func Pipe2(p []int, flags int) error {
	if len(p) != 2 {
		return EINVAL
	}
	var pp [2]_C_int
	err := pipe2(&pp, flags)
	if err == nil {
		p[0] = int(pp[0])
		p[1] = int(pp[1])
	}
	return err
}

//sys	ppoll(fds *PollFd, nfds int, timeout *Timespec, sigmask *Sigset_t) (n int, err error)

func Ppoll(fds []PollFd, timeout *Timespec, sigmask *Sigset_t) (n int, err error) {
	if len(fds) == 0 {
		return ppoll(nil, 0, timeout, sigmask)
	}
	return ppoll(&fds[0], len(fds), timeout, sigmask)
}

func Poll(fds []PollFd, timeout int) (n int, err error) {
	var ts *Timespec
	if timeout >= 0 {
		ts = new(Timespec)
		*ts = NsecToTimespec(int64(timeout) * 1e6)
	}
	return Ppoll(fds, ts, nil)
}

//sys	Readlinkat(dirfd int, path string, buf []byte) (n int, err error)

func Readlink(path string, buf []byte) (n int, err error) {
	return Readlinkat(AT_FDCWD, path, buf)
}

func Rename(oldpath string, newpath string) (err error) {
	return Renameat(AT_FDCWD, oldpath, AT_FDCWD, newpath)
}

func Rmdir(path string) error {
	return Unlinkat(AT_FDCWD, path, AT_REMOVEDIR)
}

//sys	Symlinkat(oldpath string, newdirfd int, newpath string) (err error)

func Symlink(oldpath string, newpath string) (err error) {
	return Symlinkat(oldpath, AT_FDCWD, newpath)
}

func Unlink(path string) error {
	return Unlinkat(AT_FDCWD, path, 0)
}

//sys	Unlinkat(dirfd int, path string, flags int) (err error)

func Utimes(path string, tv []Timeval) error {
	if tv == nil {
		err := utimensat(AT_FDCWD, path, nil, 0)
		if err != ENOSYS {
			return err
		}
		return utimes(path, nil)
	}
	if len(tv) != 2 {
		return EINVAL
	}
	var ts [2]Timespec
	ts[0] = NsecToTimespec(TimevalToNsec(tv[0]))
	ts[1] = NsecToTimespec(TimevalToNsec(tv[1]))
	err := utimensat(AT_FDCWD, path, (*[2]Timespec)(unsafe.Pointer(&ts[0])), 0)
	if err != ENOSYS {
		return err
	}
	return utimes(path, (*[2]Timeval)(unsafe.Pointer(&tv[0])))
}

//sys	utimensat(dirfd int, path string, times *[2]Timespec, flags int) (err error)

func UtimesNano(path string, ts []Timespec) error {
	return UtimesNanoAt(AT_FDCWD, path, ts, 0)
}

func UtimesNanoAt(dirfd int, path string, ts []Timespec, flags int) error {
	if ts == nil {
		return utimensat(dirfd, path, nil, flags)
	}
	if len(ts) != 2 {
		return EINVAL
	}
	return utimensat(dirfd, path, (*[2]Timespec)(unsafe.Pointer(&ts[0])), flags)
}

func Futimesat(dirfd int, path string, tv []Timeval) error {
	if tv == nil {
		return futimesat(dirfd, path, nil)
	}
	if len(tv) != 2 {
		return EINVAL
	}
	return futimesat(dirfd, path, (*[2]Timeval)(unsafe.Pointer(&tv[0])))
}

func Futimes(fd int, tv []Timeval) (err error) {
	// Believe it or not, this is the best we can do on Linux
	// (and is what glibc does).
	return Utimes("/proc/self/fd/"+strconv.Itoa(fd), tv)
}

const ImplementsGetwd = true

//sys	Getcwd(buf []byte) (n int, err error)

func Getwd() (wd string, err error) {
	var buf [PathMax]byte
	n, err := Getcwd(buf[0:])
	if err != nil {
		return "", err
	}
	// Getcwd returns the number of bytes written to buf, including the NUL.
	if n < 1 || n > len(buf) || buf[n-1] != 0 {
		return "", EINVAL
	}
	// In some cases, Linux can return a path that starts with the
	// "(unreachable)" prefix, which can potentially be a valid relative
	// path. To work around that, return ENOENT if path is not absolute.
	if buf[0] != '/' {
		return "", ENOENT
	}

	return string(buf[0 : n-1]), nil
}

func Getgroups() (gids []int, err error) {
	n, err := getgroups(0, nil)
	if err != nil {
		return nil, err
	}
	if n == 0 {
		return nil, nil
	}

	// Sanity check group count. Max is 1<<16 on Linux.
	if n < 0 || n > 1<<20 {
		return nil, EINVAL
	}

	a := make([]_Gid_t, n)
	n, err = getgroups(n, &a[0])
	if err != nil {
		return nil, err
	}
	gids = make([]int, n)
	for i, v := range a[0:n] {
		gids[i] = int(v)
	}
	return
}

func Setgroups(gids []int) (err error) {
	if len(gids) == 0 {
		return setgroups(0, nil)
	}

	a := make([]_Gid_t, len(gids))
	for i, v := range gids {
		a[i] = _Gid_t(v)
	}
	return setgroups(len(a), &a[0])
}

type WaitStatus uint32

// Wait status is 7 bits at bottom, either 0 (exited),
// 0x7F (stopped), or a signal number that caused an exit.
// The 0x80 bit is whether there was a core dump.
// An extra number (exit code, signal causing a stop)
// is in the high bits. At least that's the idea.
// There are various irregularities. For example, the
// "continued" status is 0xFFFF, distinguishing itself
// from stopped via the core dump bit.

const (
	mask    = 0x7F
	core    = 0x80
	exited  = 0x00
	stopped = 0x7F
	shift   = 8
)

func (w WaitStatus) Exited() bool { return w&mask == exited }

func (w WaitStatus) Signaled() bool { return w&mask != stopped && w&mask != exited }

func (w WaitStatus) Stopped() bool { return w&0xFF == stopped }

func (w WaitStatus) Continued() bool { return w == 0xFFFF }

func (w WaitStatus) CoreDump() bool { return w.Signaled() && w&core != 0 }

func (w WaitStatus) ExitStatus() int {
	if !w.Exited() {
		return -1
	}
	return int(w>>shift) & 0xFF
}

func (w WaitStatus) Signal() syscall.Signal {
	if !w.Signaled() {
		return -1
	}
	return syscall.Signal(w & mask)
}

func (w WaitStatus) StopSignal() syscall.Signal {
	if !w.Stopped() {
		return -1
	}
	return syscall.Signal(w>>shift) & 0xFF
}

func (w WaitStatus) TrapCause() int {
	if w.StopSignal() != SIGTRAP {
		return -1
	}
	return int(w>>shift) >> 8
}

//sys	wait4(pid int, wstatus *_C_int, options int, rusage *Rusage) (wpid int, err error)

func Wait4(pid int, wstatus *WaitStatus, options int, rusage *Rusage) (wpid int, err error) {
	var status _C_int
	wpid, err = wait4(pid, &status, options, rusage)
	if wstatus != nil {
		*wstatus = WaitStatus(status)
	}
	return
}

//sys	Waitid(idType int, id int, info *Siginfo, options int, rusage *Rusage) (err error)

func Mkfifo(path string, mode uint32) error {
	return Mknod(path, mode|S_IFIFO, 0)
}

func Mkfifoat(dirfd int, path string, mode uint32) error {
	return Mknodat(dirfd, path, mode|S_IFIFO, 0)
}

func (sa *SockaddrInet4) sockaddr() (unsafe.Pointer, _Socklen, error) {
	if sa.Port < 0 || sa.Port > 0xFFFF {
		return nil, 0, EINVAL
	}
	sa.raw.Family = AF_INET
	p := (*[2]byte)(unsafe.Pointer(&sa.raw.Port))
	p[0] = byte(sa.Port >> 8)
	p[1] = byte(sa.Port)
	sa.raw.Addr = sa.Addr
	return unsafe.Pointer(&sa.raw), SizeofSockaddrInet4, nil
}

func (sa *SockaddrInet6) sockaddr() (unsafe.Pointer, _Socklen, error) {
	if sa.Port < 0 || sa.Port > 0xFFFF {
		return nil, 0, EINVAL
	}
	sa.raw.Family = AF_INET6
	p := (*[2]byte)(unsafe.Pointer(&sa.raw.Port))
	p[0] = byte(sa.Port >> 8)
	p[1] = byte(sa.Port)
	sa.raw.Scope_id = sa.ZoneId
	sa.raw.Addr = sa.Addr
	return unsafe.Pointer(&sa.raw), SizeofSockaddrInet6, nil
}

func (sa *SockaddrUnix) sockaddr() (unsafe.Pointer, _Socklen, error) {
	name := sa.Name
	n := len(name)
	if n >= len(sa.raw.Path) {
		return nil, 0, EINVAL
	}
	sa.raw.Family = AF_UNIX
	for i := 0; i < n; i++ {
		sa.raw.Path[i] = int8(name[i])
	}
	// length is family (uint16), name, NUL.
	sl := _Socklen(2)
	if n > 0 {
		sl += _Socklen(n) + 1
	}
	if sa.raw.Path[0] == '@' {
		sa.raw.Path[0] = 0
		// Don't count trailing NUL for abstract address.
		sl--
	}

	return unsafe.Pointer(&sa.raw), sl, nil
}

// SockaddrLinklayer implements the Sockaddr interface for AF_PACKET type sockets.
type SockaddrLinklayer struct {
	Protocol uint16
	Ifindex  int
	Hatype   uint16
	Pkttype  uint8
	Halen    uint8
	Addr     [8]byte
	raw      RawSockaddrLinklayer
}

func (sa *SockaddrLinklayer) sockaddr() (unsafe.Pointer, _Socklen, error) {
	if sa.Ifindex < 0 || sa.Ifindex > 0x7fffffff {
		return nil, 0, EINVAL
	}
	sa.raw.Family = AF_PACKET
	sa.raw.Protocol = sa.Protocol
	sa.raw.Ifindex = int32(sa.Ifindex)
	sa.raw.Hatype = sa.Hatype
	sa.raw.Pkttype = sa.Pkttype
	sa.raw.Halen = sa.Halen
	sa.raw.Addr = sa.Addr
	return unsafe.Pointer(&sa.raw), SizeofSockaddrLinklayer, nil
}

// SockaddrNetlink implements the Sockaddr interface for AF_NETLINK type sockets.
type SockaddrNetlink struct {
	Family uint16
	Pad    uint16
	Pid    uint32
	Groups uint32
	raw    RawSockaddrNetlink
}

func (sa *SockaddrNetlink) sockaddr() (unsafe.Pointer, _Socklen, error) {
	sa.raw.Family = AF_NETLINK
	sa.raw.Pad = sa.Pad
	sa.raw.Pid = sa.Pid
	sa.raw.Groups = sa.Groups
	return unsafe.Pointer(&sa.raw), SizeofSockaddrNetlink, nil
}

// SockaddrHCI implements the Sockaddr interface for AF_BLUETOOTH type sockets
// using the HCI protocol.
type SockaddrHCI struct {
	Dev     uint16
	Channel uint16
	raw     RawSockaddrHCI
}

func (sa *SockaddrHCI) sockaddr() (unsafe.Pointer, _Socklen, error) {
	sa.raw.Family = AF_BLUETOOTH
	sa.raw.Dev = sa.Dev
	sa.raw.Channel = sa.Channel
	return unsafe.Pointer(&sa.raw), SizeofSockaddrHCI, nil
}

// SockaddrL2 implements the Sockaddr interface for AF_BLUETOOTH type sockets
// using the L2CAP protocol.
type SockaddrL2 struct {
	PSM      uint16
	CID      uint16
	Addr     [6]uint8
	AddrType uint8
	raw      RawSockaddrL2
}

func (sa *SockaddrL2) sockaddr() (unsafe.Pointer, _Socklen, error) {
	sa.raw.Family = AF_BLUETOOTH
	psm := (*[2]byte)(unsafe.Pointer(&sa.raw.Psm))
	psm[0] = byte(sa.PSM)
	psm[1] = byte(sa.PSM >> 8)
	for i := 0; i < len(sa.Addr); i++ {
		sa.raw.Bdaddr[i] = sa.Addr[len(sa.Addr)-1-i]
	}
	cid := (*[2]byte)(unsafe.Pointer(&sa.raw.Cid))
	cid[0] = byte(sa.CID)
	cid[1] = byte(sa.CID >> 8)
	sa.raw.Bdaddr_type = sa.AddrType
	return unsafe.Pointer(&sa.raw), SizeofSockaddrL2, nil
}

// SockaddrRFCOMM implements the Sockaddr interface for AF_BLUETOOTH type sockets
// using the RFCOMM protocol.
//
// Server example:
//
//	fd, _ := Socket(AF_BLUETOOTH, SOCK_STREAM, BTPROTO_RFCOMM)
//	_ = unix.Bind(fd, &unix.SockaddrRFCOMM{
//		Channel: 1,
//		Addr:    [6]uint8{0, 0, 0, 0, 0, 0}, // BDADDR_ANY or 00:00:00:00:00:00
//	})
//	_ = Listen(fd, 1)
//	nfd, sa, _ := Accept(fd)
//	fmt.Printf("conn addr=%v fd=%d", sa.(*unix.SockaddrRFCOMM).Addr, nfd)
//	Read(nfd, buf)
//
// Client example:
//
//	fd, _ := Socket(AF_BLUETOOTH, SOCK_STREAM, BTPROTO_RFCOMM)
//	_ = Connect(fd, &SockaddrRFCOMM{
//		Channel: 1,
//		Addr:    [6]byte{0x11, 0x22, 0x33, 0xaa, 0xbb, 0xcc}, // CC:BB:AA:33:22:11
//	})
//	Write(fd, []byte(`hello`))
type SockaddrRFCOMM struct {
	// Addr represents a bluetooth address, byte ordering is little-endian.
	Addr [6]uint8

	// Channel is a designated bluetooth channel, only 1-30 are available for use.
	// Since Linux 2.6.7 and further zero value is the first available channel.
	Channel uint8

	raw RawSockaddrRFCOMM
}

func (sa *SockaddrRFCOMM) sockaddr() (unsafe.Pointer, _Socklen, error) {
	sa.raw.Family = AF_BLUETOOTH
	sa.raw.Channel = sa.Channel
	sa.raw.Bdaddr = sa.Addr
	return unsafe.Pointer(&sa.raw), SizeofSockaddrRFCOMM, nil
}

// SockaddrCAN implements the Sockaddr interface for AF_CAN type sockets.
// The RxID and TxID fields are used for transport protocol addressing in
// (CAN_TP16, CAN_TP20, CAN_MCNET, and CAN_ISOTP), they can be left with
// zero values for CAN_RAW and CAN_BCM sockets as they have no meaning.
//
// The SockaddrCAN struct must be bound to the socket file descriptor
// using Bind before the CAN socket can be used.
//
//	// Read one raw CAN frame
//	fd, _ := Socket(AF_CAN, SOCK_RAW, CAN_RAW)
//	addr := &SockaddrCAN{Ifindex: index}
//	Bind(fd, addr)
//	frame := make([]byte, 16)
//	Read(fd, frame)
//
// The full SocketCAN documentation can be found in the linux kernel
// archives at: https://www.kernel.org/doc/Documentation/networking/can.txt
type SockaddrCAN struct {
	Ifindex int
	RxID    uint32
	TxID    uint32
	raw     RawSockaddrCAN
}

func (sa *SockaddrCAN) sockaddr() (unsafe.Pointer, _Socklen, error) {
	if sa.Ifindex < 0 || sa.Ifindex > 0x7fffffff {
		return nil, 0, EINVAL
	}
	sa.raw.Family = AF_CAN
	sa.raw.Ifindex = int32(sa.Ifindex)
	rx := (*[4]byte)(unsafe.Pointer(&sa.RxID))
	for i := 0; i < 4; i++ {
		sa.raw.Addr[i] = rx[i]
	}
	tx := (*[4]byte)(unsafe.Pointer(&sa.TxID))
	for i := 0; i < 4; i++ {
		sa.raw.Addr[i+4] = tx[i]
	}
	return unsafe.Pointer(&sa.raw), SizeofSockaddrCAN, nil
}

// SockaddrCANJ1939 implements the Sockaddr interface for AF_CAN using J1939
// protocol (https://en.wikipedia.org/wiki/SAE_J1939). For more information
// on the purposes of the fields, check the official linux kernel documentation
// available here: https://www.kernel.org/doc/Documentation/networking/j1939.rst
type SockaddrCANJ1939 struct {
	Ifindex int
	Name    uint64
	PGN     uint32
	Addr    uint8
	raw     RawSockaddrCAN
}

func (sa *SockaddrCANJ1939) sockaddr() (unsafe.Pointer, _Socklen, error) {
	if sa.Ifindex < 0 || sa.Ifindex > 0x7fffffff {
		return nil, 0, EINVAL
	}
	sa.raw.Family = AF_CAN
	sa.raw.Ifindex = int32(sa.Ifindex)
	n := (*[8]byte)(unsafe.Pointer(&sa.Name))
	for i := 0; i < 8; i++ {
		sa.raw.Addr[i] = n[i]
	}
	p := (*[4]byte)(unsafe.Pointer(&sa.PGN))
	for i := 0; i < 4; i++ {
		sa.raw.Addr[i+8] = p[i]
	}
	sa.raw.Addr[12] = sa.Addr
	return unsafe.Pointer(&sa.raw), SizeofSockaddrCAN, nil
}

// SockaddrALG implements the Sockaddr interface for AF_ALG type sockets.
// SockaddrALG enables userspace access to the Linux kernel's cryptography
// subsystem. The Type and Name fields specify which type of hash or cipher
// should be used with a given socket.
//
// To create a file descriptor that provides access to a hash or cipher, both
// Bind and Accept must be used. Once the setup process is complete, input
// data can be written to the socket, processed by the kernel, and then read
// back as hash output or ciphertext.
//
// Here is an example of using an AF_ALG socket with SHA1 hashing.
// The initial socket setup process is as follows:
//
//	// Open a socket to perform SHA1 hashing.
//	fd, _ := unix.Socket(unix.AF_ALG, unix.SOCK_SEQPACKET, 0)
//	addr := &unix.SockaddrALG{Type: "hash", Name: "sha1"}
//	unix.Bind(fd, addr)
//	// Note: unix.Accept does not work at this time; must invoke accept()
//	// manually using unix.Syscall.
//	hashfd, _, _ := unix.Syscall(unix.SYS_ACCEPT, uintptr(fd), 0, 0)
//
// Once a file descriptor has been returned from Accept, it may be used to
// perform SHA1 hashing. The descriptor is not safe for concurrent use, but
// may be re-used repeatedly with subsequent Write and Read operations.
//
// When hashing a small byte slice or string, a single Write and Read may
// be used:
//
//	// Assume hashfd is already configured using the setup process.
//	hash := os.NewFile(hashfd, "sha1")
//	// Hash an input string and read the results. Each Write discards
//	// previous hash state. Read always reads the current state.
//	b := make([]byte, 20)
//	for i := 0; i < 2; i++ {
//	    io.WriteString(hash, "Hello, world.")
//	    hash.Read(b)
//	    fmt.Println(hex.EncodeToString(b))
//	}
//	// Output:
//	// 2ae01472317d1935a84797ec1983ae243fc6aa28
//	// 2ae01472317d1935a84797ec1983ae243fc6aa28
//
// For hashing larger byte slices, or byte streams such as those read from
// a file or socket, use Sendto with MSG_MORE to instruct the kernel to update
// the hash digest instead of creating a new one for a given chunk and finalizing it.
//
//	// Assume hashfd and addr are already configured using the setup process.
//	hash := os.NewFile(hashfd, "sha1")
//	// Hash the contents of a file.
//	f, _ := os.Open("/tmp/linux-4.10-rc7.tar.xz")
//	b := make([]byte, 4096)
//	for {
//	    n, err := f.Read(b)
//	    if err == io.EOF {
//	        break
//	    }
//	    unix.Sendto(hashfd, b[:n], unix.MSG_MORE, addr)
//	}
//	hash.Read(b)
//	fmt.Println(hex.EncodeToString(b))
//	// Output: 85cdcad0c06eef66f805ecce353bec9accbeecc5
//
// For more information, see: http://www.chronox.de/crypto-API/crypto/userspace-if.html.
type SockaddrALG struct {
	Type    string
	Name    string
	Feature uint32
	Mask    uint32
	raw     RawSockaddrALG
}

func (sa *SockaddrALG) sockaddr() (unsafe.Pointer, _Socklen, error) {
	// Leave room for NUL byte terminator.
	if len(sa.Type) > len(sa.raw.Type)-1 {
		return nil, 0, EINVAL
	}
	if len(sa.Name) > len(sa.raw.Name)-1 {
		return nil, 0, EINVAL
	}

	sa.raw.Family = AF_ALG
	sa.raw.Feat = sa.Feature
	sa.raw.Mask = sa.Mask

	copy(sa.raw.Type[:], sa.Type)
	copy(sa.raw.Name[:], sa.Name)

	return unsafe.Pointer(&sa.raw), SizeofSockaddrALG, nil
}

// SockaddrVM implements the Sockaddr interface for AF_VSOCK type sockets.
// SockaddrVM provides access to Linux VM sockets: a mechanism that enables
// bidirectional communication between a hypervisor and its guest virtual
// machines.
type SockaddrVM struct {
	// CID and Port specify a context ID and port address for a VM socket.
	// Guests have a unique CID, and hosts may have a well-known CID of:
	//  - VMADDR_CID_HYPERVISOR: refers to the hypervisor process.
	//  - VMADDR_CID_LOCAL: refers to local communication (loopback).
	//  - VMADDR_CID_HOST: refers to other processes on the host.
	CID   uint32
	Port  uint32
	Flags uint8
	raw   RawSockaddrVM
}

func (sa *SockaddrVM) sockaddr() (unsafe.Pointer, _Socklen, error) {
	sa.raw.Family = AF_VSOCK
	sa.raw.Port = sa.Port
	sa.raw.Cid = sa.CID
	sa.raw.Flags = sa.Flags

	return unsafe.Pointer(&sa.raw), SizeofSockaddrVM, nil
}

type SockaddrXDP struct {
	Flags        uint16
	Ifindex      uint32
	QueueID      uint32
	SharedUmemFD uint32
	raw          RawSockaddrXDP
}

func (sa *SockaddrXDP) sockaddr() (unsafe.Pointer, _Socklen, error) {
	sa.raw.Family = AF_XDP
	sa.raw.Flags = sa.Flags
	sa.raw.Ifindex = sa.Ifindex
	sa.raw.Queue_id = sa.QueueID
	sa.raw.Shared_umem_fd = sa.SharedUmemFD

	return unsafe.Pointer(&sa.raw), SizeofSockaddrXDP, nil
}

// This constant mirrors the #define of PX_PROTO_OE in
// linux/if_pppox.h. We're defining this by hand here instead of
// autogenerating through mkerrors.sh because including
// linux/if_pppox.h causes some declaration conflicts with other
// includes (linux/if_pppox.h includes linux/in.h, which conflicts
// with netinet/in.h). Given that we only need a single zero constant
// out of that file, it's cleaner to just define it by hand here.
const px_proto_oe = 0

type SockaddrPPPoE struct {
	SID    uint16
	Remote []byte
	Dev    string
	raw    RawSockaddrPPPoX
}

func (sa *SockaddrPPPoE) sockaddr() (unsafe.Pointer, _Socklen, error) {
	if len(sa.Remote) != 6 {
		return nil, 0, EINVAL
	}
	if len(sa.Dev) > IFNAMSIZ-1 {
		return nil, 0, EINVAL
	}

	*(*uint16)(unsafe.Pointer(&sa.raw[0])) = AF_PPPOX
	// This next field is in host-endian byte order. We can't use the
	// same unsafe pointer cast as above, because this value is not
	// 32-bit aligned and some architectures don't allow unaligned
	// access.
	//
	// However, the value of px_proto_oe is 0, so we can use
	// encoding/binary helpers to write the bytes without worrying
	// about the ordering.
	binary.BigEndian.PutUint32(sa.raw[2:6], px_proto_oe)
	// This field is deliberately big-endian, unlike the previous
	// one. The kernel expects SID to be in network byte order.
	binary.BigEndian.PutUint16(sa.raw[6:8], sa.SID)
	copy(sa.raw[8:14], sa.Remote)
	for i := 14; i < 14+IFNAMSIZ; i++ {
		sa.raw[i] = 0
	}
	copy(sa.raw[14:], sa.Dev)
	return unsafe.Pointer(&sa.raw), SizeofSockaddrPPPoX, nil
}

// SockaddrTIPC implements the Sockaddr interface for AF_TIPC type sockets.
// For more information on TIPC, see: http://tipc.sourceforge.net/.
type SockaddrTIPC struct {
	// Scope is the publication scopes when binding service/service range.
	// Should be set to TIPC_CLUSTER_SCOPE or TIPC_NODE_SCOPE.
	Scope int

	// Addr is the type of address used to manipulate a socket. Addr must be
	// one of:
	//  - *TIPCSocketAddr: "id" variant in the C addr union
	//  - *TIPCServiceRange: "nameseq" variant in the C addr union
	//  - *TIPCServiceName: "name" variant in the C addr union
	//
	// If nil, EINVAL will be returned when the structure is used.
	Addr TIPCAddr

	raw RawSockaddrTIPC
}

// TIPCAddr is implemented by types that can be used as an address for
// SockaddrTIPC. It is only implemented by *TIPCSocketAddr, *TIPCServiceRange,
// and *TIPCServiceName.
type TIPCAddr interface {
	tipcAddrtype() uint8
	tipcAddr() [12]byte
}

func (sa *TIPCSocketAddr) tipcAddr() [12]byte {
	var out [12]byte
	copy(out[:], (*(*[unsafe.Sizeof(TIPCSocketAddr{})]byte)(unsafe.Pointer(sa)))[:])
	return out
}

func (sa *TIPCSocketAddr) tipcAddrtype() uint8 { return TIPC_SOCKET_ADDR }

func (sa *TIPCServiceRange) tipcAddr() [12]byte {
	var out [12]byte
	copy(out[:], (*(*[unsafe.Sizeof(TIPCServiceRange{})]byte)(unsafe.Pointer(sa)))[:])
	return out
}

func (sa *TIPCServiceRange) tipcAddrtype() uint8 { return TIPC_SERVICE_RANGE }

func (sa *TIPCServiceName) tipcAddr() [12]byte {
	var out [12]byte
	copy(out[:], (*(*[unsafe.Sizeof(TIPCServiceName{})]byte)(unsafe.Pointer(sa)))[:])
	return out
}

func (sa *TIPCServiceName) tipcAddrtype() uint8 { return TIPC_SERVICE_ADDR }

func (sa *SockaddrTIPC) sockaddr() (unsafe.Pointer, _Socklen, error) {
	if sa.Addr == nil {
		return nil, 0, EINVAL
	}
	sa.raw.Family = AF_TIPC
	sa.raw.Scope = int8(sa.Scope)
	sa.raw.Addrtype = sa.Addr.tipcAddrtype()
	sa.raw.Addr = sa.Addr.tipcAddr()
	return unsafe.Pointer(&sa.raw), SizeofSockaddrTIPC, nil
}

// SockaddrL2TPIP implements the Sockaddr interface for IPPROTO_L2TP/AF_INET sockets.
type SockaddrL2TPIP struct {
	Addr   [4]byte
	ConnId uint32
	raw    RawSockaddrL2TPIP
}

func (sa *SockaddrL2TPIP) sockaddr() (unsafe.Pointer, _Socklen, error) {
	sa.raw.Family = AF_INET
	sa.raw.Conn_id = sa.ConnId
	sa.raw.Addr = sa.Addr
	return unsafe.Pointer(&sa.raw), SizeofSockaddrL2TPIP, nil
}

// SockaddrL2TPIP6 implements the Sockaddr interface for IPPROTO_L2TP/AF_INET6 sockets.
type SockaddrL2TPIP6 struct {
	Addr   [16]byte
	ZoneId uint32
	ConnId uint32
	raw    RawSockaddrL2TPIP6
}

func (sa *SockaddrL2TPIP6) sockaddr() (unsafe.Pointer, _Socklen, error) {
	sa.raw.Family = AF_INET6
	sa.raw.Conn_id = sa.ConnId
	sa.raw.Scope_id = sa.ZoneId
	sa.raw.Addr = sa.Addr
	return unsafe.Pointer(&sa.raw), SizeofSockaddrL2TPIP6, nil
}

// SockaddrIUCV implements the Sockaddr interface for AF_IUCV sockets.
type SockaddrIUCV struct {
	UserID string
	Name   string
	raw    RawSockaddrIUCV
}

func (sa *SockaddrIUCV) sockaddr() (unsafe.Pointer, _Socklen, error) {
	sa.raw.Family = AF_IUCV
	// These are EBCDIC encoded by the kernel, but we still need to pad them
	// with blanks. Initializing with blanks allows the caller to feed in either
	// a padded or an unpadded string.
	for i := 0; i < 8; i++ {
		sa.raw.Nodeid[i] = ' '
		sa.raw.User_id[i] = ' '
		sa.raw.Name[i] = ' '
	}
	if len(sa.UserID) > 8 || len(sa.Name) > 8 {
		return nil, 0, EINVAL
	}
	for i, b := range []byte(sa.UserID[:]) {
		sa.raw.User_id[i] = int8(b)
	}
	for i, b := range []byte(sa.Name[:]) {
		sa.raw.Name[i] = int8(b)
	}
	return unsafe.Pointer(&sa.raw), SizeofSockaddrIUCV, nil
}

type SockaddrNFC struct {
	DeviceIdx   uint32
	TargetIdx   uint32
	NFCProtocol uint32
	raw         RawSockaddrNFC
}

func (sa *SockaddrNFC) sockaddr() (unsafe.Pointer, _Socklen, error) {
	sa.raw.Sa_family = AF_NFC
	sa.raw.Dev_idx = sa.DeviceIdx
	sa.raw.Target_idx = sa.TargetIdx
	sa.raw.Nfc_protocol = sa.NFCProtocol
	return unsafe.Pointer(&sa.raw), SizeofSockaddrNFC, nil
}

type SockaddrNFCLLCP struct {
	DeviceIdx      uint32
	TargetIdx      uint32
	NFCProtocol    uint32
	DestinationSAP uint8
	SourceSAP      uint8
	ServiceName    string
	raw            RawSockaddrNFCLLCP
}

func (sa *SockaddrNFCLLCP) sockaddr() (unsafe.Pointer, _Socklen, error) {
	sa.raw.Sa_family = AF_NFC
	sa.raw.Dev_idx = sa.DeviceIdx
	sa.raw.Target_idx = sa.TargetIdx
	sa.raw.Nfc_protocol = sa.NFCProtocol
	sa.raw.Dsap = sa.DestinationSAP
	sa.raw.Ssap = sa.SourceSAP
	if len(sa.ServiceName) > len(sa.raw.Service_name) {
		return nil, 0, EINVAL
	}
	copy(sa.raw.Service_name[:], sa.ServiceName)
	sa.raw.SetServiceNameLen(len(sa.ServiceName))
	return unsafe.Pointer(&sa.raw), SizeofSockaddrNFCLLCP, nil
}

var socketProtocol = func(fd int) (int, error) {
	return GetsockoptInt(fd, SOL_SOCKET, SO_PROTOCOL)
}

func anyToSockaddr(fd int, rsa *RawSockaddrAny) (Sockaddr, error) {
	switch rsa.Addr.Family {
	case AF_NETLINK:
		pp := (*RawSockaddrNetlink)(unsafe.Pointer(rsa))
		sa := new(SockaddrNetlink)
		sa.Family = pp.Family
		sa.Pad = pp.Pad
		sa.Pid = pp.Pid
		sa.Groups = pp.Groups
		return sa, nil

	case AF_PACKET:
		pp := (*RawSockaddrLinklayer)(unsafe.Pointer(rsa))
		sa := new(SockaddrLinklayer)
		sa.Protocol = pp.Protocol
		sa.Ifindex = int(pp.Ifindex)
		sa.Hatype = pp.Hatype
		sa.Pkttype = pp.Pkttype
		sa.Halen = pp.Halen
		sa.Addr = pp.Addr
		return sa, nil

	case AF_UNIX:
		pp := (*RawSockaddrUnix)(unsafe.Pointer(rsa))
		sa := new(SockaddrUnix)
		if pp.Path[0] == 0 {
			// "Abstract" Unix domain socket.
			// Rewrite leading NUL as @ for textual display.
			// (This is the standard convention.)
			// Not friendly to overwrite in place,
			// but the callers below don't care.
			pp.Path[0] = '@'
		}

		// Assume path ends at NUL.
		// This is not technically the Linux semantics for
		// abstract Unix domain sockets--they are supposed
		// to be uninterpreted fixed-size binary blobs--but
		// everyone uses this convention.
		n := 0
		for n < len(pp.Path) && pp.Path[n] != 0 {
			n++
		}
		sa.Name = string(unsafe.Slice((*byte)(unsafe.Pointer(&pp.Path[0])), n))
		return sa, nil

	case AF_INET:
		proto, err := socketProtocol(fd)
		if err != nil {
			return nil, err
		}

		switch proto {
		case IPPROTO_L2TP:
			pp := (*RawSockaddrL2TPIP)(unsafe.Pointer(rsa))
			sa := new(SockaddrL2TPIP)
			sa.ConnId = pp.Conn_id
			sa.Addr = pp.Addr
			return sa, nil
		default:
			pp := (*RawSockaddrInet4)(unsafe.Pointer(rsa))
			sa := new(SockaddrInet4)
			p := (*[2]byte)(unsafe.Pointer(&pp.Port))
			sa.Port = int(p[0])<<8 + int(p[1])
			sa.Addr = pp.Addr
			return sa, nil
		}

	case AF_INET6:
		proto, err := socketProtocol(fd)
		if err != nil {
			return nil, err
		}

		switch proto {
		case IPPROTO_L2TP:
			pp := (*RawSockaddrL2TPIP6)(unsafe.Pointer(rsa))
			sa := new(SockaddrL2TPIP6)
			sa.ConnId = pp.Conn_id
			sa.ZoneId = pp.Scope_id
			sa.Addr = pp.Addr
			return sa, nil
		default:
			pp := (*RawSockaddrInet6)(unsafe.Pointer(rsa))
			sa := new(SockaddrInet6)
			p := (*[2]byte)(unsafe.Pointer(&pp.Port))
			sa.Port = int(p[0])<<8 + int(p[1])
			sa.ZoneId = pp.Scope_id
			sa.Addr = pp.Addr
			return sa, nil
		}

	case AF_VSOCK:
		pp := (*RawSockaddrVM)(unsafe.Pointer(rsa))
		sa := &SockaddrVM{
			CID:   pp.Cid,
			Port:  pp.Port,
			Flags: pp.Flags,
		}
		return sa, nil
	case AF_BLUETOOTH:
		proto, err := socketProtocol(fd)
		if err != nil {
			return nil, err
		}
		// only BTPROTO_L2CAP and BTPROTO_RFCOMM can accept connections
		switch proto {
		case BTPROTO_L2CAP:
			pp := (*RawSockaddrL2)(unsafe.Pointer(rsa))
			sa := &SockaddrL2{
				PSM:      pp.Psm,
				CID:      pp.Cid,
				Addr:     pp.Bdaddr,
				AddrType: pp.Bdaddr_type,
			}
			return sa, nil
		case BTPROTO_RFCOMM:
			pp := (*RawSockaddrRFCOMM)(unsafe.Pointer(rsa))
			sa := &SockaddrRFCOMM{
				Channel: pp.Channel,
				Addr:    pp.Bdaddr,
			}
			return sa, nil
		}
	case AF_XDP:
		pp := (*RawSockaddrXDP)(unsafe.Pointer(rsa))
		sa := &SockaddrXDP{
			Flags:        pp.Flags,
			Ifindex:      pp.Ifindex,
			QueueID:      pp.Queue_id,
			SharedUmemFD: pp.Shared_umem_fd,
		}
		return sa, nil
	case AF_PPPOX:
		pp := (*RawSockaddrPPPoX)(unsafe.Pointer(rsa))
		if binary.BigEndian.Uint32(pp[2:6]) != px_proto_oe {
			return nil, EINVAL
		}
		sa := &SockaddrPPPoE{
			SID:    binary.BigEndian.Uint16(pp[6:8]),
			Remote: pp[8:14],
		}
		for i := 14; i < 14+IFNAMSIZ; i++ {
			if pp[i] == 0 {
				sa.Dev = string(pp[14:i])
				break
			}
		}
		return sa, nil
	case AF_TIPC:
		pp := (*RawSockaddrTIPC)(unsafe.Pointer(rsa))

		sa := &SockaddrTIPC{
			Scope: int(pp.Scope),
		}

		// Determine which union variant is present in pp.Addr by checking
		// pp.Addrtype.
		switch pp.Addrtype {
		case TIPC_SERVICE_RANGE:
			sa.Addr = (*TIPCServiceRange)(unsafe.Pointer(&pp.Addr))
		case TIPC_SERVICE_ADDR:
			sa.Addr = (*TIPCServiceName)(unsafe.Pointer(&pp.Addr))
		case TIPC_SOCKET_ADDR:
			sa.Addr = (*TIPCSocketAddr)(unsafe.Pointer(&pp.Addr))
		default:
			return nil, EINVAL
		}

		return sa, nil
	case AF_IUCV:
		pp := (*RawSockaddrIUCV)(unsafe.Pointer(rsa))

		var user [8]byte
		var name [8]byte

		for i := 0; i < 8; i++ {
			user[i] = byte(pp.User_id[i])
			name[i] = byte(pp.Name[i])
		}

		sa := &SockaddrIUCV{
			UserID: string(user[:]),
			Name:   string(name[:]),
		}
		return sa, nil

	case AF_CAN:
		proto, err := socketProtocol(fd)
		if err != nil {
			return nil, err
		}

		pp := (*RawSockaddrCAN)(unsafe.Pointer(rsa))

		switch proto {
		case CAN_J1939:
			sa := &SockaddrCANJ1939{
				Ifindex: int(pp.Ifindex),
			}
			name := (*[8]byte)(unsafe.Pointer(&sa.Name))
			for i := 0; i < 8; i++ {
				name[i] = pp.Addr[i]
			}
			pgn := (*[4]byte)(unsafe.Pointer(&sa.PGN))
			for i := 0; i < 4; i++ {
				pgn[i] = pp.Addr[i+8]
			}
			addr := (*[1]byte)(unsafe.Pointer(&sa.Addr))
			addr[0] = pp.Addr[12]
			return sa, nil
		default:
			sa := &SockaddrCAN{
				Ifindex: int(pp.Ifindex),
			}
			rx := (*[4]byte)(unsafe.Pointer(&sa.RxID))
			for i := 0; i < 4; i++ {
				rx[i] = pp.Addr[i]
			}
			tx := (*[4]byte)(unsafe.Pointer(&sa.TxID))
			for i := 0; i < 4; i++ {
				tx[i] = pp.Addr[i+4]
			}
			return sa, nil
		}
	case AF_NFC:
		proto, err := socketProtocol(fd)
		if err != nil {
			return nil, err
		}
		switch proto {
		case NFC_SOCKPROTO_RAW:
			pp := (*RawSockaddrNFC)(unsafe.Pointer(rsa))
			sa := &SockaddrNFC{
				DeviceIdx:   pp.Dev_idx,
				TargetIdx:   pp.Target_idx,
				NFCProtocol: pp.Nfc_protocol,
			}
			return sa, nil
		case NFC_SOCKPROTO_LLCP:
			pp := (*RawSockaddrNFCLLCP)(unsafe.Pointer(rsa))
			if uint64(pp.Service_name_len) > uint64(len(pp.Service_name)) {
				return nil, EINVAL
			}
			sa := &SockaddrNFCLLCP{
				DeviceIdx:      pp.Dev_idx,
				TargetIdx:      pp.Target_idx,
				NFCProtocol:    pp.Nfc_protocol,
				DestinationSAP: pp.Dsap,
				SourceSAP:      pp.Ssap,
				ServiceName:    string(pp.Service_name[:pp.Service_name_len]),
			}
			return sa, nil
		default:
			return nil, EINVAL
		}
	}
	return nil, EAFNOSUPPORT
}

func Accept(fd int) (nfd int, sa Sockaddr, err error) {
	var rsa RawSockaddrAny
	var len _Socklen = SizeofSockaddrAny
	nfd, err = accept4(fd, &rsa, &len, 0)
	if err != nil {
		return
	}
	sa, err = anyToSockaddr(fd, &rsa)
	if err != nil {
		Close(nfd)
		nfd = 0
	}
	return
}

func Accept4(fd int, flags int) (nfd int, sa Sockaddr, err error) {
	var rsa RawSockaddrAny
	var len _Socklen = SizeofSockaddrAny
	nfd, err = accept4(fd, &rsa, &len, flags)
	if err != nil {
		return
	}
	if len > SizeofSockaddrAny {
		panic("RawSockaddrAny too small")
	}
	sa, err = anyToSockaddr(fd, &rsa)
	if err != nil {
		Close(nfd)
		nfd = 0
	}
	return
}

func Getsockname(fd int) (sa Sockaddr, err error) {
	var rsa RawSockaddrAny
	var len _Socklen = SizeofSockaddrAny
	if err = getsockname(fd, &rsa, &len); err != nil {
		return
	}
	return anyToSockaddr(fd, &rsa)
}

func GetsockoptIPMreqn(fd, level, opt int) (*IPMreqn, error) {
	var value IPMreqn
	vallen := _Socklen(SizeofIPMreqn)
	err := getsockopt(fd, level, opt, unsafe.Pointer(&value), &vallen)
	return &value, err
}

func GetsockoptUcred(fd, level, opt int) (*Ucred, error) {
	var value Ucred
	vallen := _Socklen(SizeofUcred)
	err := getsockopt(fd, level, opt, unsafe.Pointer(&value), &vallen)
	return &value, err
}

func GetsockoptTCPInfo(fd, level, opt int) (*TCPInfo, error) {
	var value TCPInfo
	vallen := _Socklen(SizeofTCPInfo)
	err := getsockopt(fd, level, opt, unsafe.Pointer(&value), &vallen)
	return &value, err
}

// GetsockoptString returns the string value of the socket option opt for the
// socket associated with fd at the given socket level.
func GetsockoptString(fd, level, opt int) (string, error) {
	buf := make([]byte, 256)
	vallen := _Socklen(len(buf))
	err := getsockopt(fd, level, opt, unsafe.Pointer(&buf[0]), &vallen)
	if err != nil {
		if err == ERANGE {
			buf = make([]byte, vallen)
			err = getsockopt(fd, level, opt, unsafe.Pointer(&buf[0]), &vallen)
		}
		if err != nil {
			return "", err
		}
	}
	return string(buf[:vallen-1]), nil
}

func GetsockoptTpacketStats(fd, level, opt int) (*TpacketStats, error) {
	var value TpacketStats
	vallen := _Socklen(SizeofTpacketStats)
	err := getsockopt(fd, level, opt, unsafe.Pointer(&value), &vallen)
	return &value, err
}

func GetsockoptTpacketStatsV3(fd, level, opt int) (*TpacketStatsV3, error) {
	var value TpacketStatsV3
	vallen := _Socklen(SizeofTpacketStatsV3)
	err := getsockopt(fd, level, opt, unsafe.Pointer(&value), &vallen)
	return &value, err
}

func SetsockoptIPMreqn(fd, level, opt int, mreq *IPMreqn) (err error) {
	return setsockopt(fd, level, opt, unsafe.Pointer(mreq), unsafe.Sizeof(*mreq))
}

func SetsockoptPacketMreq(fd, level, opt int, mreq *PacketMreq) error {
	return setsockopt(fd, level, opt, unsafe.Pointer(mreq), unsafe.Sizeof(*mreq))
}

// SetsockoptSockFprog attaches a classic BPF or an extended BPF program to a
// socket to filter incoming packets.  See 'man 7 socket' for usage information.
func SetsockoptSockFprog(fd, level, opt int, fprog *SockFprog) error {
	return setsockopt(fd, level, opt, unsafe.Pointer(fprog), unsafe.Sizeof(*fprog))
}

func SetsockoptCanRawFilter(fd, level, opt int, filter []CanFilter) error {
	var p unsafe.Pointer
	if len(filter) > 0 {
		p = unsafe.Pointer(&filter[0])
	}
	return setsockopt(fd, level, opt, p, uintptr(len(filter)*SizeofCanFilter))
}

func SetsockoptTpacketReq(fd, level, opt int, tp *TpacketReq) error {
	return setsockopt(fd, level, opt, unsafe.Pointer(tp), unsafe.Sizeof(*tp))
}

func SetsockoptTpacketReq3(fd, level, opt int, tp *TpacketReq3) error {
	return setsockopt(fd, level, opt, unsafe.Pointer(tp), unsafe.Sizeof(*tp))
}

func SetsockoptTCPRepairOpt(fd, level, opt int, o []TCPRepairOpt) (err error) {
	if len(o) == 0 {
		return EINVAL
	}
	return setsockopt(fd, level, opt, unsafe.Pointer(&o[0]), uintptr(SizeofTCPRepairOpt*len(o)))
}

func SetsockoptTCPMD5Sig(fd, level, opt int, s *TCPMD5Sig) error {
	return setsockopt(fd, level, opt, unsafe.Pointer(s), unsafe.Sizeof(*s))
}

// Keyctl Commands (http://man7.org/linux/man-pages/man2/keyctl.2.html)

// KeyctlInt calls keyctl commands in which each argument is an int.
// These commands are KEYCTL_REVOKE, KEYCTL_CHOWN, KEYCTL_CLEAR, KEYCTL_LINK,
// KEYCTL_UNLINK, KEYCTL_NEGATE, KEYCTL_SET_REQKEY_KEYRING, KEYCTL_SET_TIMEOUT,
// KEYCTL_ASSUME_AUTHORITY, KEYCTL_SESSION_TO_PARENT, KEYCTL_REJECT,
// KEYCTL_INVALIDATE, and KEYCTL_GET_PERSISTENT.
//sys	KeyctlInt(cmd int, arg2 int, arg3 int, arg4 int, arg5 int) (ret int, err error) = SYS_KEYCTL

// KeyctlBuffer calls keyctl commands in which the third and fourth
// arguments are a buffer and its length, respectively.
// These commands are KEYCTL_UPDATE, KEYCTL_READ, and KEYCTL_INSTANTIATE.
//sys	KeyctlBuffer(cmd int, arg2 int, buf []byte, arg5 int) (ret int, err error) = SYS_KEYCTL

// KeyctlString calls keyctl commands which return a string.
// These commands are KEYCTL_DESCRIBE and KEYCTL_GET_SECURITY.
func KeyctlString(cmd int, id int) (string, error) {
	// We must loop as the string data may change in between the syscalls.
	// We could allocate a large buffer here to reduce the chance that the
	// syscall needs to be called twice; however, this is unnecessary as
	// the performance loss is negligible.
	var buffer []byte
	for {
		// Try to fill the buffer with data
		length, err := KeyctlBuffer(cmd, id, buffer, 0)
		if err != nil {
			return "", err
		}

		// Check if the data was written
		if length <= len(buffer) {
			// Exclude the null terminator
			return string(buffer[:length-1]), nil
		}

		// Make a bigger buffer if needed
		buffer = make([]byte, length)
	}
}

// Keyctl commands with special signatures.

// KeyctlGetKeyringID implements the KEYCTL_GET_KEYRING_ID command.
// See the full documentation at:
// http://man7.org/linux/man-pages/man3/keyctl_get_keyring_ID.3.html
func KeyctlGetKeyringID(id int, create bool) (ringid int, err error) {
	createInt := 0
	if create {
		createInt = 1
	}
	return KeyctlInt(KEYCTL_GET_KEYRING_ID, id, createInt, 0, 0)
}

// KeyctlSetperm implements the KEYCTL_SETPERM command. The perm value is the
// key handle permission mask as described in the "keyctl setperm" section of
// http://man7.org/linux/man-pages/man1/keyctl.1.html.
// See the full documentation at:
// http://man7.org/linux/man-pages/man3/keyctl_setperm.3.html
func KeyctlSetperm(id int, perm uint32) error {
	_, err := KeyctlInt(KEYCTL_SETPERM, id, int(perm), 0, 0)
	return err
}

//sys	keyctlJoin(cmd int, arg2 string) (ret int, err error) = SYS_KEYCTL

// KeyctlJoinSessionKeyring implements the KEYCTL_JOIN_SESSION_KEYRING command.
// See the full documentation at:
// http://man7.org/linux/man-pages/man3/keyctl_join_session_keyring.3.html
func KeyctlJoinSessionKeyring(name string) (ringid int, err error) {
	return keyctlJoin(KEYCTL_JOIN_SESSION_KEYRING, name)
}

//sys	keyctlSearch(cmd int, arg2 int, arg3 string, arg4 string, arg5 int) (ret int, err error) = SYS_KEYCTL

// KeyctlSearch implements the KEYCTL_SEARCH command.
// See the full documentation at:
// http://man7.org/linux/man-pages/man3/keyctl_search.3.html
func KeyctlSearch(ringid int, keyType, description string, destRingid int) (id int, err error) {
	return keyctlSearch(KEYCTL_SEARCH, ringid, keyType, description, destRingid)
}

//sys	keyctlIOV(cmd int, arg2 int, payload []Iovec, arg5 int) (err error) = SYS_KEYCTL

// KeyctlInstantiateIOV implements the KEYCTL_INSTANTIATE_IOV command. This
// command is similar to KEYCTL_INSTANTIATE, except that the payload is a slice
// of Iovec (each of which represents a buffer) instead of a single buffer.
// See the full documentation at:
// http://man7.org/linux/man-pages/man3/keyctl_instantiate_iov.3.html
func KeyctlInstantiateIOV(id int, payload []Iovec, ringid int) error {
	return keyctlIOV(KEYCTL_INSTANTIATE_IOV, id, payload, ringid)
}

//sys	keyctlDH(cmd int, arg2 *KeyctlDHParams, buf []byte) (ret int, err error) = SYS_KEYCTL

// KeyctlDHCompute implements the KEYCTL_DH_COMPUTE command. This command
// computes a Diffie-Hellman shared secret based on the provide params. The
// secret is written to the provided buffer and the returned size is the number
// of bytes written (returning an error if there is insufficient space in the
// buffer). If a nil buffer is passed in, this function returns the minimum
// buffer length needed to store the appropriate data. Note that this differs
// from KEYCTL_READ's behavior which always returns the requested payload size.
// See the full documentation at:
// http://man7.org/linux/man-pages/man3/keyctl_dh_compute.3.html
func KeyctlDHCompute(params *KeyctlDHParams, buffer []byte) (size int, err error) {
	return keyctlDH(KEYCTL_DH_COMPUTE, params, buffer)
}

// KeyctlRestrictKeyring implements the KEYCTL_RESTRICT_KEYRING command. This
// command limits the set of keys that can be linked to the keyring, regardless
// of keyring permissions. The command requires the "setattr" permission.
//
// When called with an empty keyType the command locks the keyring, preventing
// any further keys from being linked to the keyring.
//
// The "asymmetric" keyType defines restrictions requiring key payloads to be
// DER encoded X.509 certificates signed by keys in another keyring. Restrictions
// for "asymmetric" include "builtin_trusted", "builtin_and_secondary_trusted",
// "key_or_keyring:<key>", and "key_or_keyring:<key>:chain".
//
// As of Linux 4.12, only the "asymmetric" keyType defines type-specific
// restrictions.
//
// See the full documentation at:
// http://man7.org/linux/man-pages/man3/keyctl_restrict_keyring.3.html
// http://man7.org/linux/man-pages/man2/keyctl.2.html
func KeyctlRestrictKeyring(ringid int, keyType string, restriction string) error {
	if keyType == "" {
		return keyctlRestrictKeyring(KEYCTL_RESTRICT_KEYRING, ringid)
	}
	return keyctlRestrictKeyringByType(KEYCTL_RESTRICT_KEYRING, ringid, keyType, restriction)
}

//sys	keyctlRestrictKeyringByType(cmd int, arg2 int, keyType string, restriction string) (err error) = SYS_KEYCTL
//sys	keyctlRestrictKeyring(cmd int, arg2 int) (err error) = SYS_KEYCTL

func recvmsgRaw(fd int, iov []Iovec, oob []byte, flags int, rsa *RawSockaddrAny) (n, oobn int, recvflags int, err error) {
	var msg Msghdr
	msg.Name = (*byte)(unsafe.Pointer(rsa))
	msg.Namelen = uint32(SizeofSockaddrAny)
	var dummy byte
	if len(oob) > 0 {
		if emptyIovecs(iov) {
			var sockType int
			sockType, err = GetsockoptInt(fd, SOL_SOCKET, SO_TYPE)
			if err != nil {
				return
			}
			// receive at least one normal byte
			if sockType != SOCK_DGRAM {
				var iova [1]Iovec
				iova[0].Base = &dummy
				iova[0].SetLen(1)
				iov = iova[:]
			}
		}
		msg.Control = &oob[0]
		msg.SetControllen(len(oob))
	}
	if len(iov) > 0 {
		msg.Iov = &iov[0]
		msg.SetIovlen(len(iov))
	}
	if n, err = recvmsg(fd, &msg, flags); err != nil {
		return
	}
	oobn = int(msg.Controllen)
	recvflags = int(msg.Flags)
	return
}

func sendmsgN(fd int, iov []Iovec, oob []byte, ptr unsafe.Pointer, salen _Socklen, flags int) (n int, err error) {
	var msg Msghdr
	msg.Name = (*byte)(ptr)
	msg.Namelen = uint32(salen)
	var dummy byte
	var empty bool
	if len(oob) > 0 {
		empty = emptyIovecs(iov)
		if empty {
			var sockType int
			sockType, err = GetsockoptInt(fd, SOL_SOCKET, SO_TYPE)
			if err != nil {
				return 0, err
			}
			// send at least one normal byte
			if sockType != SOCK_DGRAM {
				var iova [1]Iovec
				iova[0].Base = &dummy
				iova[0].SetLen(1)
				iov = iova[:]
			}
		}
		msg.Control = &oob[0]
		msg.SetControllen(len(oob))
	}
	if len(iov) > 0 {
		msg.Iov = &iov[0]
		msg.SetIovlen(len(iov))
	}
	if n, err = sendmsg(fd, &msg, flags); err != nil {
		return 0, err
	}
	if len(oob) > 0 && empty {
		n = 0
	}
	return n, nil
}

// BindToDevice binds the socket associated with fd to device.
func BindToDevice(fd int, device string) (err error) {
	return SetsockoptString(fd, SOL_SOCKET, SO_BINDTODEVICE, device)
}

//sys	ptrace(request int, pid int, addr uintptr, data uintptr) (err error)
//sys	ptracePtr(request int, pid int, addr uintptr, data unsafe.Pointer) (err error) = SYS_PTRACE

func ptracePeek(req int, pid int, addr uintptr, out []byte) (count int, err error) {
	// The peek requests are machine-size oriented, so we wrap it
	// to retrieve arbitrary-length data.

	// The ptrace syscall differs from glibc's ptrace.
	// Peeks returns the word in *data, not as the return value.

	var buf [SizeofPtr]byte

	// Leading edge. PEEKTEXT/PEEKDATA don't require aligned
	// access (PEEKUSER warns that it might), but if we don't
	// align our reads, we might straddle an unmapped page
	// boundary and not get the bytes leading up to the page
	// boundary.
	n := 0
	if addr%SizeofPtr != 0 {
		err = ptracePtr(req, pid, addr-addr%SizeofPtr, unsafe.Pointer(&buf[0]))
		if err != nil {
			return 0, err
		}
		n += copy(out, buf[addr%SizeofPtr:])
		out = out[n:]
	}

	// Remainder.
	for len(out) > 0 {
		// We use an internal buffer to guarantee alignment.
		// It's not documented if this is necessary, but we're paranoid.
		err = ptracePtr(req, pid, addr+uintptr(n), unsafe.Pointer(&buf[0]))
		if err != nil {
			return n, err
		}
		copied := copy(out, buf[0:])
		n += copied
		out = out[copied:]
	}

	return n, nil
}

func PtracePeekText(pid int, addr uintptr, out []byte) (count int, err error) {
	return ptracePeek(PTRACE_PEEKTEXT, pid, addr, out)
}

func PtracePeekData(pid int, addr uintptr, out []byte) (count int, err error) {
	return ptracePeek(PTRACE_PEEKDATA, pid, addr, out)
}

func PtracePeekUser(pid int, addr uintptr, out []byte) (count int, err error) {
	return ptracePeek(PTRACE_PEEKUSR, pid, addr, out)
}

func ptracePoke(pokeReq int, peekReq int, pid int, addr uintptr, data []byte) (count int, err error) {
	// As for ptracePeek, we need to align our accesses to deal
	// with the possibility of straddling an invalid page.

	// Leading edge.
	n := 0
	if addr%SizeofPtr != 0 {
		var buf [SizeofPtr]byte
		err = ptracePtr(peekReq, pid, addr-addr%SizeofPtr, unsafe.Pointer(&buf[0]))
		if err != nil {
			return 0, err
		}
		n += copy(buf[addr%SizeofPtr:], data)
		word := *((*uintptr)(unsafe.Pointer(&buf[0])))
		err = ptrace(pokeReq, pid, addr-addr%SizeofPtr, word)
		if err != nil {
			return 0, err
		}
		data = data[n:]
	}

	// Interior.
	for len(data) > SizeofPtr {
		word := *((*uintptr)(unsafe.Pointer(&data[0])))
		err = ptrace(pokeReq, pid, addr+uintptr(n), word)
		if err != nil {
			return n, err
		}
		n += SizeofPtr
		data = data[SizeofPtr:]
	}

	// Trailing edge.
	if len(data) > 0 {
		var buf [SizeofPtr]byte
		err = ptracePtr(peekReq, pid, addr+uintptr(n), unsafe.Pointer(&buf[0]))
		if err != nil {
			return n, err
		}
		copy(buf[0:], data)
		word := *((*uintptr)(unsafe.Pointer(&buf[0])))
		err = ptrace(pokeReq, pid, addr+uintptr(n), word)
		if err != nil {
			return n, err
		}
		n += len(data)
	}

	return n, nil
}

func PtracePokeText(pid int, addr uintptr, data []byte) (count int, err error) {
	return ptracePoke(PTRACE_POKETEXT, PTRACE_PEEKTEXT, pid, addr, data)
}

func PtracePokeData(pid int, addr uintptr, data []byte) (count int, err error) {
	return ptracePoke(PTRACE_POKEDATA, PTRACE_PEEKDATA, pid, addr, data)
}

func PtracePokeUser(pid int, addr uintptr, data []byte) (count int, err error) {
	return ptracePoke(PTRACE_POKEUSR, PTRACE_PEEKUSR, pid, addr, data)
}

// elfNT_PRSTATUS is a copy of the debug/elf.NT_PRSTATUS constant so
// x/sys/unix doesn't need to depend on debug/elf and thus
// compress/zlib, debug/dwarf, and other packages.
const elfNT_PRSTATUS = 1

func PtraceGetRegs(pid int, regsout *PtraceRegs) (err error) {
<<<<<<< HEAD
	var iov Iovec
	iov.Base = (*byte)(unsafe.Pointer(regsout))
	iov.SetLen(int(unsafe.Sizeof(*regsout)))
	return ptracePtr(PTRACE_GETREGSET, pid, uintptr(elfNT_PRSTATUS), unsafe.Pointer(&iov))
}

func PtraceSetRegs(pid int, regs *PtraceRegs) (err error) {
	var iov Iovec
	iov.Base = (*byte)(unsafe.Pointer(regs))
	iov.SetLen(int(unsafe.Sizeof(*regs)))
	return ptracePtr(PTRACE_SETREGSET, pid, uintptr(elfNT_PRSTATUS), unsafe.Pointer(&iov))
=======
	return ptracePtr(PTRACE_GETREGS, pid, 0, unsafe.Pointer(regsout))
}

func PtraceSetRegs(pid int, regs *PtraceRegs) (err error) {
	return ptracePtr(PTRACE_SETREGS, pid, 0, unsafe.Pointer(regs))
>>>>>>> 6efb4b3f
}

func PtraceSetOptions(pid int, options int) (err error) {
	return ptrace(PTRACE_SETOPTIONS, pid, 0, uintptr(options))
}

func PtraceGetEventMsg(pid int) (msg uint, err error) {
	var data _C_long
	err = ptracePtr(PTRACE_GETEVENTMSG, pid, 0, unsafe.Pointer(&data))
	msg = uint(data)
	return
}

func PtraceCont(pid int, signal int) (err error) {
	return ptrace(PTRACE_CONT, pid, 0, uintptr(signal))
}

func PtraceSyscall(pid int, signal int) (err error) {
	return ptrace(PTRACE_SYSCALL, pid, 0, uintptr(signal))
}

func PtraceSingleStep(pid int) (err error) { return ptrace(PTRACE_SINGLESTEP, pid, 0, 0) }

func PtraceInterrupt(pid int) (err error) { return ptrace(PTRACE_INTERRUPT, pid, 0, 0) }

func PtraceAttach(pid int) (err error) { return ptrace(PTRACE_ATTACH, pid, 0, 0) }

func PtraceSeize(pid int) (err error) { return ptrace(PTRACE_SEIZE, pid, 0, 0) }

func PtraceDetach(pid int) (err error) { return ptrace(PTRACE_DETACH, pid, 0, 0) }

//sys	reboot(magic1 uint, magic2 uint, cmd int, arg string) (err error)

func Reboot(cmd int) (err error) {
	return reboot(LINUX_REBOOT_MAGIC1, LINUX_REBOOT_MAGIC2, cmd, "")
}

func direntIno(buf []byte) (uint64, bool) {
	return readInt(buf, unsafe.Offsetof(Dirent{}.Ino), unsafe.Sizeof(Dirent{}.Ino))
}

func direntReclen(buf []byte) (uint64, bool) {
	return readInt(buf, unsafe.Offsetof(Dirent{}.Reclen), unsafe.Sizeof(Dirent{}.Reclen))
}

func direntNamlen(buf []byte) (uint64, bool) {
	reclen, ok := direntReclen(buf)
	if !ok {
		return 0, false
	}
	return reclen - uint64(unsafe.Offsetof(Dirent{}.Name)), true
}

//sys	mount(source string, target string, fstype string, flags uintptr, data *byte) (err error)

func Mount(source string, target string, fstype string, flags uintptr, data string) (err error) {
	// Certain file systems get rather angry and EINVAL if you give
	// them an empty string of data, rather than NULL.
	if data == "" {
		return mount(source, target, fstype, flags, nil)
	}
	datap, err := BytePtrFromString(data)
	if err != nil {
		return err
	}
	return mount(source, target, fstype, flags, datap)
}

//sys	mountSetattr(dirfd int, pathname string, flags uint, attr *MountAttr, size uintptr) (err error) = SYS_MOUNT_SETATTR

// MountSetattr is a wrapper for mount_setattr(2).
// https://man7.org/linux/man-pages/man2/mount_setattr.2.html
//
// Requires kernel >= 5.12.
func MountSetattr(dirfd int, pathname string, flags uint, attr *MountAttr) error {
	return mountSetattr(dirfd, pathname, flags, attr, unsafe.Sizeof(*attr))
}

func Sendfile(outfd int, infd int, offset *int64, count int) (written int, err error) {
	if raceenabled {
		raceReleaseMerge(unsafe.Pointer(&ioSync))
	}
	return sendfile(outfd, infd, offset, count)
}

// Sendto
// Recvfrom
// Socketpair

/*
 * Direct access
 */
//sys	Acct(path string) (err error)
//sys	AddKey(keyType string, description string, payload []byte, ringid int) (id int, err error)
//sys	Adjtimex(buf *Timex) (state int, err error)
//sysnb	Capget(hdr *CapUserHeader, data *CapUserData) (err error)
//sysnb	Capset(hdr *CapUserHeader, data *CapUserData) (err error)
//sys	Chdir(path string) (err error)
//sys	Chroot(path string) (err error)
//sys	ClockAdjtime(clockid int32, buf *Timex) (state int, err error)
//sys	ClockGetres(clockid int32, res *Timespec) (err error)
//sys	ClockGettime(clockid int32, time *Timespec) (err error)
//sys	ClockNanosleep(clockid int32, flags int, request *Timespec, remain *Timespec) (err error)
//sys	Close(fd int) (err error)
//sys	CloseRange(first uint, last uint, flags uint) (err error)
//sys	CopyFileRange(rfd int, roff *int64, wfd int, woff *int64, len int, flags int) (n int, err error)
//sys	DeleteModule(name string, flags int) (err error)
//sys	Dup(oldfd int) (fd int, err error)

func Dup2(oldfd, newfd int) error {
	return Dup3(oldfd, newfd, 0)
}

//sys	Dup3(oldfd int, newfd int, flags int) (err error)
//sysnb	EpollCreate1(flag int) (fd int, err error)
//sysnb	EpollCtl(epfd int, op int, fd int, event *EpollEvent) (err error)
//sys	Eventfd(initval uint, flags int) (fd int, err error) = SYS_EVENTFD2
//sys	Exit(code int) = SYS_EXIT_GROUP
//sys	Fallocate(fd int, mode uint32, off int64, len int64) (err error)
//sys	Fchdir(fd int) (err error)
//sys	Fchmod(fd int, mode uint32) (err error)
//sys	Fchownat(dirfd int, path string, uid int, gid int, flags int) (err error)
//sys	Fdatasync(fd int) (err error)
//sys	Fgetxattr(fd int, attr string, dest []byte) (sz int, err error)
//sys	FinitModule(fd int, params string, flags int) (err error)
//sys	Flistxattr(fd int, dest []byte) (sz int, err error)
//sys	Flock(fd int, how int) (err error)
//sys	Fremovexattr(fd int, attr string) (err error)
//sys	Fsetxattr(fd int, attr string, dest []byte, flags int) (err error)
//sys	Fsync(fd int) (err error)
//sys	Fsmount(fd int, flags int, mountAttrs int) (fsfd int, err error)
//sys	Fsopen(fsName string, flags int) (fd int, err error)
//sys	Fspick(dirfd int, pathName string, flags int) (fd int, err error)
//sys	Getdents(fd int, buf []byte) (n int, err error) = SYS_GETDENTS64
//sysnb	Getpgid(pid int) (pgid int, err error)

func Getpgrp() (pid int) {
	pid, _ = Getpgid(0)
	return
}

//sysnb	Getpid() (pid int)
//sysnb	Getppid() (ppid int)
//sys	Getpriority(which int, who int) (prio int, err error)
//sys	Getrandom(buf []byte, flags int) (n int, err error)
//sysnb	Getrusage(who int, rusage *Rusage) (err error)
//sysnb	Getsid(pid int) (sid int, err error)
//sysnb	Gettid() (tid int)
//sys	Getxattr(path string, attr string, dest []byte) (sz int, err error)
//sys	InitModule(moduleImage []byte, params string) (err error)
//sys	InotifyAddWatch(fd int, pathname string, mask uint32) (watchdesc int, err error)
//sysnb	InotifyInit1(flags int) (fd int, err error)
//sysnb	InotifyRmWatch(fd int, watchdesc uint32) (success int, err error)
//sysnb	Kill(pid int, sig syscall.Signal) (err error)
//sys	Klogctl(typ int, buf []byte) (n int, err error) = SYS_SYSLOG
//sys	Lgetxattr(path string, attr string, dest []byte) (sz int, err error)
//sys	Listxattr(path string, dest []byte) (sz int, err error)
//sys	Llistxattr(path string, dest []byte) (sz int, err error)
//sys	Lremovexattr(path string, attr string) (err error)
//sys	Lsetxattr(path string, attr string, data []byte, flags int) (err error)
//sys	MemfdCreate(name string, flags int) (fd int, err error)
//sys	Mkdirat(dirfd int, path string, mode uint32) (err error)
//sys	Mknodat(dirfd int, path string, mode uint32, dev int) (err error)
//sys	MoveMount(fromDirfd int, fromPathName string, toDirfd int, toPathName string, flags int) (err error)
//sys	Nanosleep(time *Timespec, leftover *Timespec) (err error)
//sys	OpenTree(dfd int, fileName string, flags uint) (r int, err error)
//sys	PerfEventOpen(attr *PerfEventAttr, pid int, cpu int, groupFd int, flags int) (fd int, err error)
//sys	PivotRoot(newroot string, putold string) (err error) = SYS_PIVOT_ROOT
//sys	Prctl(option int, arg2 uintptr, arg3 uintptr, arg4 uintptr, arg5 uintptr) (err error)
//sys	pselect6(nfd int, r *FdSet, w *FdSet, e *FdSet, timeout *Timespec, sigmask *sigset_argpack) (n int, err error)
//sys	read(fd int, p []byte) (n int, err error)
//sys	Removexattr(path string, attr string) (err error)
//sys	Renameat2(olddirfd int, oldpath string, newdirfd int, newpath string, flags uint) (err error)
//sys	RequestKey(keyType string, description string, callback string, destRingid int) (id int, err error)
//sys	Setdomainname(p []byte) (err error)
//sys	Sethostname(p []byte) (err error)
//sysnb	Setpgid(pid int, pgid int) (err error)
//sysnb	Setsid() (pid int, err error)
//sysnb	Settimeofday(tv *Timeval) (err error)
//sys	Setns(fd int, nstype int) (err error)

//go:linkname syscall_prlimit syscall.prlimit
func syscall_prlimit(pid, resource int, newlimit, old *syscall.Rlimit) error

func Prlimit(pid, resource int, newlimit, old *Rlimit) error {
	// Just call the syscall version, because as of Go 1.21
	// it will affect starting a new process.
	return syscall_prlimit(pid, resource, (*syscall.Rlimit)(newlimit), (*syscall.Rlimit)(old))
}

// PrctlRetInt performs a prctl operation specified by option and further
// optional arguments arg2 through arg5 depending on option. It returns a
// non-negative integer that is returned by the prctl syscall.
func PrctlRetInt(option int, arg2 uintptr, arg3 uintptr, arg4 uintptr, arg5 uintptr) (int, error) {
	ret, _, err := Syscall6(SYS_PRCTL, uintptr(option), uintptr(arg2), uintptr(arg3), uintptr(arg4), uintptr(arg5), 0)
	if err != 0 {
		return 0, err
	}
	return int(ret), nil
}

func Setuid(uid int) (err error) {
	return syscall.Setuid(uid)
}

func Setgid(gid int) (err error) {
	return syscall.Setgid(gid)
}

func Setreuid(ruid, euid int) (err error) {
	return syscall.Setreuid(ruid, euid)
}

func Setregid(rgid, egid int) (err error) {
	return syscall.Setregid(rgid, egid)
}

func Setresuid(ruid, euid, suid int) (err error) {
	return syscall.Setresuid(ruid, euid, suid)
}

func Setresgid(rgid, egid, sgid int) (err error) {
	return syscall.Setresgid(rgid, egid, sgid)
}

// SetfsgidRetGid sets fsgid for current thread and returns previous fsgid set.
// setfsgid(2) will return a non-nil error only if its caller lacks CAP_SETUID capability.
// If the call fails due to other reasons, current fsgid will be returned.
func SetfsgidRetGid(gid int) (int, error) {
	return setfsgid(gid)
}

// SetfsuidRetUid sets fsuid for current thread and returns previous fsuid set.
// setfsgid(2) will return a non-nil error only if its caller lacks CAP_SETUID capability
// If the call fails due to other reasons, current fsuid will be returned.
func SetfsuidRetUid(uid int) (int, error) {
	return setfsuid(uid)
}

func Setfsgid(gid int) error {
	_, err := setfsgid(gid)
	return err
}

func Setfsuid(uid int) error {
	_, err := setfsuid(uid)
	return err
}

func Signalfd(fd int, sigmask *Sigset_t, flags int) (newfd int, err error) {
	return signalfd(fd, sigmask, _C__NSIG/8, flags)
}

//sys	Setpriority(which int, who int, prio int) (err error)
//sys	Setxattr(path string, attr string, data []byte, flags int) (err error)
//sys	signalfd(fd int, sigmask *Sigset_t, maskSize uintptr, flags int) (newfd int, err error) = SYS_SIGNALFD4
//sys	Statx(dirfd int, path string, flags int, mask int, stat *Statx_t) (err error)
//sys	Sync()
//sys	Syncfs(fd int) (err error)
//sysnb	Sysinfo(info *Sysinfo_t) (err error)
//sys	Tee(rfd int, wfd int, len int, flags int) (n int64, err error)
//sysnb	TimerfdCreate(clockid int, flags int) (fd int, err error)
//sysnb	TimerfdGettime(fd int, currValue *ItimerSpec) (err error)
//sysnb	TimerfdSettime(fd int, flags int, newValue *ItimerSpec, oldValue *ItimerSpec) (err error)
//sysnb	Tgkill(tgid int, tid int, sig syscall.Signal) (err error)
//sysnb	Times(tms *Tms) (ticks uintptr, err error)
//sysnb	Umask(mask int) (oldmask int)
//sysnb	Uname(buf *Utsname) (err error)
//sys	Unmount(target string, flags int) (err error) = SYS_UMOUNT2
//sys	Unshare(flags int) (err error)
//sys	write(fd int, p []byte) (n int, err error)
//sys	exitThread(code int) (err error) = SYS_EXIT
//sys	readv(fd int, iovs []Iovec) (n int, err error) = SYS_READV
//sys	writev(fd int, iovs []Iovec) (n int, err error) = SYS_WRITEV
//sys	preadv(fd int, iovs []Iovec, offs_l uintptr, offs_h uintptr) (n int, err error) = SYS_PREADV
//sys	pwritev(fd int, iovs []Iovec, offs_l uintptr, offs_h uintptr) (n int, err error) = SYS_PWRITEV
//sys	preadv2(fd int, iovs []Iovec, offs_l uintptr, offs_h uintptr, flags int) (n int, err error) = SYS_PREADV2
//sys	pwritev2(fd int, iovs []Iovec, offs_l uintptr, offs_h uintptr, flags int) (n int, err error) = SYS_PWRITEV2

// minIovec is the size of the small initial allocation used by
// Readv, Writev, etc.
//
// This small allocation gets stack allocated, which lets the
// common use case of len(iovs) <= minIovs avoid more expensive
// heap allocations.
const minIovec = 8

// appendBytes converts bs to Iovecs and appends them to vecs.
func appendBytes(vecs []Iovec, bs [][]byte) []Iovec {
	for _, b := range bs {
		var v Iovec
		v.SetLen(len(b))
		if len(b) > 0 {
			v.Base = &b[0]
		} else {
			v.Base = (*byte)(unsafe.Pointer(&_zero))
		}
		vecs = append(vecs, v)
	}
	return vecs
}

// offs2lohi splits offs into its low and high order bits.
func offs2lohi(offs int64) (lo, hi uintptr) {
	const longBits = SizeofLong * 8
	return uintptr(offs), uintptr(uint64(offs) >> (longBits - 1) >> 1) // two shifts to avoid false positive in vet
}

func Readv(fd int, iovs [][]byte) (n int, err error) {
	iovecs := make([]Iovec, 0, minIovec)
	iovecs = appendBytes(iovecs, iovs)
	n, err = readv(fd, iovecs)
	readvRacedetect(iovecs, n, err)
	return n, err
}

func Preadv(fd int, iovs [][]byte, offset int64) (n int, err error) {
	iovecs := make([]Iovec, 0, minIovec)
	iovecs = appendBytes(iovecs, iovs)
	lo, hi := offs2lohi(offset)
	n, err = preadv(fd, iovecs, lo, hi)
	readvRacedetect(iovecs, n, err)
	return n, err
}

func Preadv2(fd int, iovs [][]byte, offset int64, flags int) (n int, err error) {
	iovecs := make([]Iovec, 0, minIovec)
	iovecs = appendBytes(iovecs, iovs)
	lo, hi := offs2lohi(offset)
	n, err = preadv2(fd, iovecs, lo, hi, flags)
	readvRacedetect(iovecs, n, err)
	return n, err
}

func readvRacedetect(iovecs []Iovec, n int, err error) {
	if !raceenabled {
		return
	}
	for i := 0; n > 0 && i < len(iovecs); i++ {
		m := int(iovecs[i].Len)
		if m > n {
			m = n
		}
		n -= m
		if m > 0 {
			raceWriteRange(unsafe.Pointer(iovecs[i].Base), m)
		}
	}
	if err == nil {
		raceAcquire(unsafe.Pointer(&ioSync))
	}
}

func Writev(fd int, iovs [][]byte) (n int, err error) {
	iovecs := make([]Iovec, 0, minIovec)
	iovecs = appendBytes(iovecs, iovs)
	if raceenabled {
		raceReleaseMerge(unsafe.Pointer(&ioSync))
	}
	n, err = writev(fd, iovecs)
	writevRacedetect(iovecs, n)
	return n, err
}

func Pwritev(fd int, iovs [][]byte, offset int64) (n int, err error) {
	iovecs := make([]Iovec, 0, minIovec)
	iovecs = appendBytes(iovecs, iovs)
	if raceenabled {
		raceReleaseMerge(unsafe.Pointer(&ioSync))
	}
	lo, hi := offs2lohi(offset)
	n, err = pwritev(fd, iovecs, lo, hi)
	writevRacedetect(iovecs, n)
	return n, err
}

func Pwritev2(fd int, iovs [][]byte, offset int64, flags int) (n int, err error) {
	iovecs := make([]Iovec, 0, minIovec)
	iovecs = appendBytes(iovecs, iovs)
	if raceenabled {
		raceReleaseMerge(unsafe.Pointer(&ioSync))
	}
	lo, hi := offs2lohi(offset)
	n, err = pwritev2(fd, iovecs, lo, hi, flags)
	writevRacedetect(iovecs, n)
	return n, err
}

func writevRacedetect(iovecs []Iovec, n int) {
	if !raceenabled {
		return
	}
	for i := 0; n > 0 && i < len(iovecs); i++ {
		m := int(iovecs[i].Len)
		if m > n {
			m = n
		}
		n -= m
		if m > 0 {
			raceReadRange(unsafe.Pointer(iovecs[i].Base), m)
		}
	}
}

// mmap varies by architecture; see syscall_linux_*.go.
//sys	munmap(addr uintptr, length uintptr) (err error)
//sys	mremap(oldaddr uintptr, oldlength uintptr, newlength uintptr, flags int, newaddr uintptr) (xaddr uintptr, err error)
//sys	Madvise(b []byte, advice int) (err error)
//sys	Mprotect(b []byte, prot int) (err error)
//sys	Mlock(b []byte) (err error)
//sys	Mlockall(flags int) (err error)
//sys	Msync(b []byte, flags int) (err error)
//sys	Munlock(b []byte) (err error)
//sys	Munlockall() (err error)

const (
	mremapFixed     = MREMAP_FIXED
	mremapDontunmap = MREMAP_DONTUNMAP
	mremapMaymove   = MREMAP_MAYMOVE
)

// Vmsplice splices user pages from a slice of Iovecs into a pipe specified by fd,
// using the specified flags.
func Vmsplice(fd int, iovs []Iovec, flags int) (int, error) {
	var p unsafe.Pointer
	if len(iovs) > 0 {
		p = unsafe.Pointer(&iovs[0])
	}

	n, _, errno := Syscall6(SYS_VMSPLICE, uintptr(fd), uintptr(p), uintptr(len(iovs)), uintptr(flags), 0, 0)
	if errno != 0 {
		return 0, syscall.Errno(errno)
	}

	return int(n), nil
}

func isGroupMember(gid int) bool {
	groups, err := Getgroups()
	if err != nil {
		return false
	}

	for _, g := range groups {
		if g == gid {
			return true
		}
	}
	return false
}

func isCapDacOverrideSet() bool {
	hdr := CapUserHeader{Version: LINUX_CAPABILITY_VERSION_3}
	data := [2]CapUserData{}
	err := Capget(&hdr, &data[0])

	return err == nil && data[0].Effective&(1<<CAP_DAC_OVERRIDE) != 0
}

//sys	faccessat(dirfd int, path string, mode uint32) (err error)
//sys	Faccessat2(dirfd int, path string, mode uint32, flags int) (err error)

func Faccessat(dirfd int, path string, mode uint32, flags int) (err error) {
	if flags == 0 {
		return faccessat(dirfd, path, mode)
	}

	if err := Faccessat2(dirfd, path, mode, flags); err != ENOSYS && err != EPERM {
		return err
	}

	// The Linux kernel faccessat system call does not take any flags.
	// The glibc faccessat implements the flags itself; see
	// https://sourceware.org/git/?p=glibc.git;a=blob;f=sysdeps/unix/sysv/linux/faccessat.c;hb=HEAD
	// Because people naturally expect syscall.Faccessat to act
	// like C faccessat, we do the same.

	if flags & ^(AT_SYMLINK_NOFOLLOW|AT_EACCESS) != 0 {
		return EINVAL
	}

	var st Stat_t
	if err := Fstatat(dirfd, path, &st, flags&AT_SYMLINK_NOFOLLOW); err != nil {
		return err
	}

	mode &= 7
	if mode == 0 {
		return nil
	}

	var uid int
	if flags&AT_EACCESS != 0 {
		uid = Geteuid()
		if uid != 0 && isCapDacOverrideSet() {
			// If CAP_DAC_OVERRIDE is set, file access check is
			// done by the kernel in the same way as for root
			// (see generic_permission() in the Linux sources).
			uid = 0
		}
	} else {
		uid = Getuid()
	}

	if uid == 0 {
		if mode&1 == 0 {
			// Root can read and write any file.
			return nil
		}
		if st.Mode&0111 != 0 {
			// Root can execute any file that anybody can execute.
			return nil
		}
		return EACCES
	}

	var fmode uint32
	if uint32(uid) == st.Uid {
		fmode = (st.Mode >> 6) & 7
	} else {
		var gid int
		if flags&AT_EACCESS != 0 {
			gid = Getegid()
		} else {
			gid = Getgid()
		}

		if uint32(gid) == st.Gid || isGroupMember(int(st.Gid)) {
			fmode = (st.Mode >> 3) & 7
		} else {
			fmode = st.Mode & 7
		}
	}

	if fmode&mode == mode {
		return nil
	}

	return EACCES
}

//sys	nameToHandleAt(dirFD int, pathname string, fh *fileHandle, mountID *_C_int, flags int) (err error) = SYS_NAME_TO_HANDLE_AT
//sys	openByHandleAt(mountFD int, fh *fileHandle, flags int) (fd int, err error) = SYS_OPEN_BY_HANDLE_AT

// fileHandle is the argument to nameToHandleAt and openByHandleAt. We
// originally tried to generate it via unix/linux/types.go with "type
// fileHandle C.struct_file_handle" but that generated empty structs
// for mips64 and mips64le. Instead, hard code it for now (it's the
// same everywhere else) until the mips64 generator issue is fixed.
type fileHandle struct {
	Bytes uint32
	Type  int32
}

// FileHandle represents the C struct file_handle used by
// name_to_handle_at (see NameToHandleAt) and open_by_handle_at (see
// OpenByHandleAt).
type FileHandle struct {
	*fileHandle
}

// NewFileHandle constructs a FileHandle.
func NewFileHandle(handleType int32, handle []byte) FileHandle {
	const hdrSize = unsafe.Sizeof(fileHandle{})
	buf := make([]byte, hdrSize+uintptr(len(handle)))
	copy(buf[hdrSize:], handle)
	fh := (*fileHandle)(unsafe.Pointer(&buf[0]))
	fh.Type = handleType
	fh.Bytes = uint32(len(handle))
	return FileHandle{fh}
}

func (fh *FileHandle) Size() int   { return int(fh.fileHandle.Bytes) }
func (fh *FileHandle) Type() int32 { return fh.fileHandle.Type }
func (fh *FileHandle) Bytes() []byte {
	n := fh.Size()
	if n == 0 {
		return nil
	}
	return unsafe.Slice((*byte)(unsafe.Pointer(uintptr(unsafe.Pointer(&fh.fileHandle.Type))+4)), n)
}

// NameToHandleAt wraps the name_to_handle_at system call; it obtains
// a handle for a path name.
func NameToHandleAt(dirfd int, path string, flags int) (handle FileHandle, mountID int, err error) {
	var mid _C_int
	// Try first with a small buffer, assuming the handle will
	// only be 32 bytes.
	size := uint32(32 + unsafe.Sizeof(fileHandle{}))
	didResize := false
	for {
		buf := make([]byte, size)
		fh := (*fileHandle)(unsafe.Pointer(&buf[0]))
		fh.Bytes = size - uint32(unsafe.Sizeof(fileHandle{}))
		err = nameToHandleAt(dirfd, path, fh, &mid, flags)
		if err == EOVERFLOW {
			if didResize {
				// We shouldn't need to resize more than once
				return
			}
			didResize = true
			size = fh.Bytes + uint32(unsafe.Sizeof(fileHandle{}))
			continue
		}
		if err != nil {
			return
		}
		return FileHandle{fh}, int(mid), nil
	}
}

// OpenByHandleAt wraps the open_by_handle_at system call; it opens a
// file via a handle as previously returned by NameToHandleAt.
func OpenByHandleAt(mountFD int, handle FileHandle, flags int) (fd int, err error) {
	return openByHandleAt(mountFD, handle.fileHandle, flags)
}

// Klogset wraps the sys_syslog system call; it sets console_loglevel to
// the value specified by arg and passes a dummy pointer to bufp.
func Klogset(typ int, arg int) (err error) {
	var p unsafe.Pointer
	_, _, errno := Syscall(SYS_SYSLOG, uintptr(typ), uintptr(p), uintptr(arg))
	if errno != 0 {
		return errnoErr(errno)
	}
	return nil
}

// RemoteIovec is Iovec with the pointer replaced with an integer.
// It is used for ProcessVMReadv and ProcessVMWritev, where the pointer
// refers to a location in a different process' address space, which
// would confuse the Go garbage collector.
type RemoteIovec struct {
	Base uintptr
	Len  int
}

//sys	ProcessVMReadv(pid int, localIov []Iovec, remoteIov []RemoteIovec, flags uint) (n int, err error) = SYS_PROCESS_VM_READV
//sys	ProcessVMWritev(pid int, localIov []Iovec, remoteIov []RemoteIovec, flags uint) (n int, err error) = SYS_PROCESS_VM_WRITEV

//sys	PidfdOpen(pid int, flags int) (fd int, err error) = SYS_PIDFD_OPEN
//sys	PidfdGetfd(pidfd int, targetfd int, flags int) (fd int, err error) = SYS_PIDFD_GETFD
//sys	PidfdSendSignal(pidfd int, sig Signal, info *Siginfo, flags int) (err error) = SYS_PIDFD_SEND_SIGNAL

//sys	shmat(id int, addr uintptr, flag int) (ret uintptr, err error)
//sys	shmctl(id int, cmd int, buf *SysvShmDesc) (result int, err error)
//sys	shmdt(addr uintptr) (err error)
//sys	shmget(key int, size int, flag int) (id int, err error)

//sys	getitimer(which int, currValue *Itimerval) (err error)
//sys	setitimer(which int, newValue *Itimerval, oldValue *Itimerval) (err error)

// MakeItimerval creates an Itimerval from interval and value durations.
func MakeItimerval(interval, value time.Duration) Itimerval {
	return Itimerval{
		Interval: NsecToTimeval(interval.Nanoseconds()),
		Value:    NsecToTimeval(value.Nanoseconds()),
	}
}

// A value which may be passed to the which parameter for Getitimer and
// Setitimer.
type ItimerWhich int

// Possible which values for Getitimer and Setitimer.
const (
	ItimerReal    ItimerWhich = ITIMER_REAL
	ItimerVirtual ItimerWhich = ITIMER_VIRTUAL
	ItimerProf    ItimerWhich = ITIMER_PROF
)

// Getitimer wraps getitimer(2) to return the current value of the timer
// specified by which.
func Getitimer(which ItimerWhich) (Itimerval, error) {
	var it Itimerval
	if err := getitimer(int(which), &it); err != nil {
		return Itimerval{}, err
	}

	return it, nil
}

// Setitimer wraps setitimer(2) to arm or disarm the timer specified by which.
// It returns the previous value of the timer.
//
// If the Itimerval argument is the zero value, the timer will be disarmed.
func Setitimer(which ItimerWhich, it Itimerval) (Itimerval, error) {
	var prev Itimerval
	if err := setitimer(int(which), &it, &prev); err != nil {
		return Itimerval{}, err
	}

	return prev, nil
}

//sysnb	rtSigprocmask(how int, set *Sigset_t, oldset *Sigset_t, sigsetsize uintptr) (err error) = SYS_RT_SIGPROCMASK

func PthreadSigmask(how int, set, oldset *Sigset_t) error {
	if oldset != nil {
		// Explicitly clear in case Sigset_t is larger than _C__NSIG.
		*oldset = Sigset_t{}
	}
	return rtSigprocmask(how, set, oldset, _C__NSIG/8)
}

//sysnb	getresuid(ruid *_C_int, euid *_C_int, suid *_C_int)
//sysnb	getresgid(rgid *_C_int, egid *_C_int, sgid *_C_int)

func Getresuid() (ruid, euid, suid int) {
	var r, e, s _C_int
	getresuid(&r, &e, &s)
	return int(r), int(e), int(s)
}

func Getresgid() (rgid, egid, sgid int) {
	var r, e, s _C_int
	getresgid(&r, &e, &s)
	return int(r), int(e), int(s)
}

// Pselect is a wrapper around the Linux pselect6 system call.
// This version does not modify the timeout argument.
func Pselect(nfd int, r *FdSet, w *FdSet, e *FdSet, timeout *Timespec, sigmask *Sigset_t) (n int, err error) {
	// Per https://man7.org/linux/man-pages/man2/select.2.html#NOTES,
	// The Linux pselect6() system call modifies its timeout argument.
	// [Not modifying the argument] is the behavior required by POSIX.1-2001.
	var mutableTimeout *Timespec
	if timeout != nil {
		mutableTimeout = new(Timespec)
		*mutableTimeout = *timeout
	}

	// The final argument of the pselect6() system call is not a
	// sigset_t * pointer, but is instead a structure
	var kernelMask *sigset_argpack
	if sigmask != nil {
		wordBits := 32 << (^uintptr(0) >> 63) // see math.intSize

		// A sigset stores one bit per signal,
		// offset by 1 (because signal 0 does not exist).
		// So the number of words needed is ⌈__C_NSIG - 1 / wordBits⌉.
		sigsetWords := (_C__NSIG - 1 + wordBits - 1) / (wordBits)

		sigsetBytes := uintptr(sigsetWords * (wordBits / 8))
		kernelMask = &sigset_argpack{
			ss:    sigmask,
			ssLen: sigsetBytes,
		}
	}

	return pselect6(nfd, r, w, e, mutableTimeout, kernelMask)
}

//sys	schedSetattr(pid int, attr *SchedAttr, flags uint) (err error)
//sys	schedGetattr(pid int, attr *SchedAttr, size uint, flags uint) (err error)

// SchedSetAttr is a wrapper for sched_setattr(2) syscall.
// https://man7.org/linux/man-pages/man2/sched_setattr.2.html
func SchedSetAttr(pid int, attr *SchedAttr, flags uint) error {
	if attr == nil {
		return EINVAL
	}
	attr.Size = SizeofSchedAttr
	return schedSetattr(pid, attr, flags)
}

// SchedGetAttr is a wrapper for sched_getattr(2) syscall.
// https://man7.org/linux/man-pages/man2/sched_getattr.2.html
func SchedGetAttr(pid int, flags uint) (*SchedAttr, error) {
	attr := &SchedAttr{}
	if err := schedGetattr(pid, attr, SizeofSchedAttr, flags); err != nil {
		return nil, err
	}
	return attr, nil
}<|MERGE_RESOLUTION|>--- conflicted
+++ resolved
@@ -693,10 +693,10 @@
 
 func (sa *SockaddrALG) sockaddr() (unsafe.Pointer, _Socklen, error) {
 	// Leave room for NUL byte terminator.
-	if len(sa.Type) > len(sa.raw.Type)-1 {
+	if len(sa.Type) > 13 {
 		return nil, 0, EINVAL
 	}
-	if len(sa.Name) > len(sa.raw.Name)-1 {
+	if len(sa.Name) > 63 {
 		return nil, 0, EINVAL
 	}
 
@@ -704,8 +704,17 @@
 	sa.raw.Feat = sa.Feature
 	sa.raw.Mask = sa.Mask
 
-	copy(sa.raw.Type[:], sa.Type)
-	copy(sa.raw.Name[:], sa.Name)
+	typ, err := ByteSliceFromString(sa.Type)
+	if err != nil {
+		return nil, 0, err
+	}
+	name, err := ByteSliceFromString(sa.Name)
+	if err != nil {
+		return nil, 0, err
+	}
+
+	copy(sa.raw.Type[:], typ)
+	copy(sa.raw.Name[:], name)
 
 	return unsafe.Pointer(&sa.raw), SizeofSockaddrALG, nil
 }
@@ -1690,31 +1699,12 @@
 	return ptracePoke(PTRACE_POKEUSR, PTRACE_PEEKUSR, pid, addr, data)
 }
 
-// elfNT_PRSTATUS is a copy of the debug/elf.NT_PRSTATUS constant so
-// x/sys/unix doesn't need to depend on debug/elf and thus
-// compress/zlib, debug/dwarf, and other packages.
-const elfNT_PRSTATUS = 1
-
 func PtraceGetRegs(pid int, regsout *PtraceRegs) (err error) {
-<<<<<<< HEAD
-	var iov Iovec
-	iov.Base = (*byte)(unsafe.Pointer(regsout))
-	iov.SetLen(int(unsafe.Sizeof(*regsout)))
-	return ptracePtr(PTRACE_GETREGSET, pid, uintptr(elfNT_PRSTATUS), unsafe.Pointer(&iov))
-}
-
-func PtraceSetRegs(pid int, regs *PtraceRegs) (err error) {
-	var iov Iovec
-	iov.Base = (*byte)(unsafe.Pointer(regs))
-	iov.SetLen(int(unsafe.Sizeof(*regs)))
-	return ptracePtr(PTRACE_SETREGSET, pid, uintptr(elfNT_PRSTATUS), unsafe.Pointer(&iov))
-=======
 	return ptracePtr(PTRACE_GETREGS, pid, 0, unsafe.Pointer(regsout))
 }
 
 func PtraceSetRegs(pid int, regs *PtraceRegs) (err error) {
 	return ptracePtr(PTRACE_SETREGS, pid, 0, unsafe.Pointer(regs))
->>>>>>> 6efb4b3f
 }
 
 func PtraceSetOptions(pid int, options int) (err error) {
@@ -1883,8 +1873,9 @@
 //sys	OpenTree(dfd int, fileName string, flags uint) (r int, err error)
 //sys	PerfEventOpen(attr *PerfEventAttr, pid int, cpu int, groupFd int, flags int) (fd int, err error)
 //sys	PivotRoot(newroot string, putold string) (err error) = SYS_PIVOT_ROOT
+//sysnb	Prlimit(pid int, resource int, newlimit *Rlimit, old *Rlimit) (err error) = SYS_PRLIMIT64
 //sys	Prctl(option int, arg2 uintptr, arg3 uintptr, arg4 uintptr, arg5 uintptr) (err error)
-//sys	pselect6(nfd int, r *FdSet, w *FdSet, e *FdSet, timeout *Timespec, sigmask *sigset_argpack) (n int, err error)
+//sys	Pselect(nfd int, r *FdSet, w *FdSet, e *FdSet, timeout *Timespec, sigmask *Sigset_t) (n int, err error) = SYS_PSELECT6
 //sys	read(fd int, p []byte) (n int, err error)
 //sys	Removexattr(path string, attr string) (err error)
 //sys	Renameat2(olddirfd int, oldpath string, newdirfd int, newpath string, flags uint) (err error)
@@ -1895,15 +1886,6 @@
 //sysnb	Setsid() (pid int, err error)
 //sysnb	Settimeofday(tv *Timeval) (err error)
 //sys	Setns(fd int, nstype int) (err error)
-
-//go:linkname syscall_prlimit syscall.prlimit
-func syscall_prlimit(pid, resource int, newlimit, old *syscall.Rlimit) error
-
-func Prlimit(pid, resource int, newlimit, old *Rlimit) error {
-	// Just call the syscall version, because as of Go 1.21
-	// it will affect starting a new process.
-	return syscall_prlimit(pid, resource, (*syscall.Rlimit)(newlimit), (*syscall.Rlimit)(old))
-}
 
 // PrctlRetInt performs a prctl operation specified by option and further
 // optional arguments arg2 through arg5 depending on option. It returns a
@@ -1987,6 +1969,8 @@
 //sys	Unshare(flags int) (err error)
 //sys	write(fd int, p []byte) (n int, err error)
 //sys	exitThread(code int) (err error) = SYS_EXIT
+//sys	readlen(fd int, p *byte, np int) (n int, err error) = SYS_READ
+//sys	writelen(fd int, p *byte, np int) (n int, err error) = SYS_WRITE
 //sys	readv(fd int, iovs []Iovec) (n int, err error) = SYS_READV
 //sys	writev(fd int, iovs []Iovec) (n int, err error) = SYS_WRITEV
 //sys	preadv(fd int, iovs []Iovec, offs_l uintptr, offs_h uintptr) (n int, err error) = SYS_PREADV
@@ -2121,7 +2105,21 @@
 
 // mmap varies by architecture; see syscall_linux_*.go.
 //sys	munmap(addr uintptr, length uintptr) (err error)
-//sys	mremap(oldaddr uintptr, oldlength uintptr, newlength uintptr, flags int, newaddr uintptr) (xaddr uintptr, err error)
+
+var mapper = &mmapper{
+	active: make(map[*byte][]byte),
+	mmap:   mmap,
+	munmap: munmap,
+}
+
+func Mmap(fd int, offset int64, length int, prot int, flags int) (data []byte, err error) {
+	return mapper.Mmap(fd, offset, length, prot, flags)
+}
+
+func Munmap(b []byte) (err error) {
+	return mapper.Munmap(b)
+}
+
 //sys	Madvise(b []byte, advice int) (err error)
 //sys	Mprotect(b []byte, prot int) (err error)
 //sys	Mlock(b []byte) (err error)
@@ -2129,12 +2127,6 @@
 //sys	Msync(b []byte, flags int) (err error)
 //sys	Munlock(b []byte) (err error)
 //sys	Munlockall() (err error)
-
-const (
-	mremapFixed     = MREMAP_FIXED
-	mremapDontunmap = MREMAP_DONTUNMAP
-	mremapMaymove   = MREMAP_MAYMOVE
-)
 
 // Vmsplice splices user pages from a slice of Iovecs into a pipe specified by fd,
 // using the specified flags.
@@ -2420,73 +2412,99 @@
 	return rtSigprocmask(how, set, oldset, _C__NSIG/8)
 }
 
-//sysnb	getresuid(ruid *_C_int, euid *_C_int, suid *_C_int)
-//sysnb	getresgid(rgid *_C_int, egid *_C_int, sgid *_C_int)
-
-func Getresuid() (ruid, euid, suid int) {
-	var r, e, s _C_int
-	getresuid(&r, &e, &s)
-	return int(r), int(e), int(s)
-}
-
-func Getresgid() (rgid, egid, sgid int) {
-	var r, e, s _C_int
-	getresgid(&r, &e, &s)
-	return int(r), int(e), int(s)
-}
-
-// Pselect is a wrapper around the Linux pselect6 system call.
-// This version does not modify the timeout argument.
-func Pselect(nfd int, r *FdSet, w *FdSet, e *FdSet, timeout *Timespec, sigmask *Sigset_t) (n int, err error) {
-	// Per https://man7.org/linux/man-pages/man2/select.2.html#NOTES,
-	// The Linux pselect6() system call modifies its timeout argument.
-	// [Not modifying the argument] is the behavior required by POSIX.1-2001.
-	var mutableTimeout *Timespec
-	if timeout != nil {
-		mutableTimeout = new(Timespec)
-		*mutableTimeout = *timeout
-	}
-
-	// The final argument of the pselect6() system call is not a
-	// sigset_t * pointer, but is instead a structure
-	var kernelMask *sigset_argpack
-	if sigmask != nil {
-		wordBits := 32 << (^uintptr(0) >> 63) // see math.intSize
-
-		// A sigset stores one bit per signal,
-		// offset by 1 (because signal 0 does not exist).
-		// So the number of words needed is ⌈__C_NSIG - 1 / wordBits⌉.
-		sigsetWords := (_C__NSIG - 1 + wordBits - 1) / (wordBits)
-
-		sigsetBytes := uintptr(sigsetWords * (wordBits / 8))
-		kernelMask = &sigset_argpack{
-			ss:    sigmask,
-			ssLen: sigsetBytes,
-		}
-	}
-
-	return pselect6(nfd, r, w, e, mutableTimeout, kernelMask)
-}
-
-//sys	schedSetattr(pid int, attr *SchedAttr, flags uint) (err error)
-//sys	schedGetattr(pid int, attr *SchedAttr, size uint, flags uint) (err error)
-
-// SchedSetAttr is a wrapper for sched_setattr(2) syscall.
-// https://man7.org/linux/man-pages/man2/sched_setattr.2.html
-func SchedSetAttr(pid int, attr *SchedAttr, flags uint) error {
-	if attr == nil {
-		return EINVAL
-	}
-	attr.Size = SizeofSchedAttr
-	return schedSetattr(pid, attr, flags)
-}
-
-// SchedGetAttr is a wrapper for sched_getattr(2) syscall.
-// https://man7.org/linux/man-pages/man2/sched_getattr.2.html
-func SchedGetAttr(pid int, flags uint) (*SchedAttr, error) {
-	attr := &SchedAttr{}
-	if err := schedGetattr(pid, attr, SizeofSchedAttr, flags); err != nil {
-		return nil, err
-	}
-	return attr, nil
-}+/*
+ * Unimplemented
+ */
+// AfsSyscall
+// ArchPrctl
+// Brk
+// ClockNanosleep
+// ClockSettime
+// Clone
+// EpollCtlOld
+// EpollPwait
+// EpollWaitOld
+// Execve
+// Fork
+// Futex
+// GetKernelSyms
+// GetMempolicy
+// GetRobustList
+// GetThreadArea
+// Getpmsg
+// IoCancel
+// IoDestroy
+// IoGetevents
+// IoSetup
+// IoSubmit
+// IoprioGet
+// IoprioSet
+// KexecLoad
+// LookupDcookie
+// Mbind
+// MigratePages
+// Mincore
+// ModifyLdt
+// Mount
+// MovePages
+// MqGetsetattr
+// MqNotify
+// MqOpen
+// MqTimedreceive
+// MqTimedsend
+// MqUnlink
+// Mremap
+// Msgctl
+// Msgget
+// Msgrcv
+// Msgsnd
+// Nfsservctl
+// Personality
+// Pselect6
+// Ptrace
+// Putpmsg
+// Quotactl
+// Readahead
+// Readv
+// RemapFilePages
+// RestartSyscall
+// RtSigaction
+// RtSigpending
+// RtSigqueueinfo
+// RtSigreturn
+// RtSigsuspend
+// RtSigtimedwait
+// SchedGetPriorityMax
+// SchedGetPriorityMin
+// SchedGetparam
+// SchedGetscheduler
+// SchedRrGetInterval
+// SchedSetparam
+// SchedYield
+// Security
+// Semctl
+// Semget
+// Semop
+// Semtimedop
+// SetMempolicy
+// SetRobustList
+// SetThreadArea
+// SetTidAddress
+// Sigaltstack
+// Swapoff
+// Swapon
+// Sysfs
+// TimerCreate
+// TimerDelete
+// TimerGetoverrun
+// TimerGettime
+// TimerSettime
+// Tkill (obsolete)
+// Tuxcall
+// Umount2
+// Uselib
+// Utimensat
+// Vfork
+// Vhangup
+// Vserver
+// _Sysctl