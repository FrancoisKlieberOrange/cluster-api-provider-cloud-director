/*
   Copyright 2021 VMware, Inc.
   SPDX-License-Identifier: Apache-2.0
*/

package controllers

import (
	"bytes"
	"context"
	_ "embed" // this needs go 1.16+
	b64 "encoding/base64"
	"fmt"
	"github.com/pkg/errors"
	"github.com/replicatedhq/troubleshoot/pkg/redact"
	cpiutil "github.com/vmware/cloud-provider-for-cloud-director/pkg/util"
	"github.com/vmware/cloud-provider-for-cloud-director/pkg/vcdsdk"
	infrav1 "github.com/vmware/cluster-api-provider-cloud-director/api/v1beta1"
	"github.com/vmware/cluster-api-provider-cloud-director/pkg/capisdk"
	"github.com/vmware/cluster-api-provider-cloud-director/pkg/config"
	"github.com/vmware/cluster-api-provider-cloud-director/release"
	"github.com/vmware/go-vcloud-director/v2/govcd"
	"gopkg.in/yaml.v2"
	"io/ioutil"
	corev1 "k8s.io/api/core/v1"
	apierrors "k8s.io/apimachinery/pkg/api/errors"
	"k8s.io/klog"
<<<<<<< HEAD
=======
	"math"
	"net/http"
>>>>>>> d9d8c199
	clusterv1 "sigs.k8s.io/cluster-api/api/v1beta1"
	"sigs.k8s.io/cluster-api/util"
	"sigs.k8s.io/cluster-api/util/annotations"
	"sigs.k8s.io/cluster-api/util/conditions"
	"sigs.k8s.io/cluster-api/util/patch"
	"sigs.k8s.io/cluster-api/util/predicates"
	ctrl "sigs.k8s.io/controller-runtime"
	"sigs.k8s.io/controller-runtime/pkg/client"
	"sigs.k8s.io/controller-runtime/pkg/controller"
	"sigs.k8s.io/controller-runtime/pkg/controller/controllerutil"
	"sigs.k8s.io/controller-runtime/pkg/handler"
	"sigs.k8s.io/controller-runtime/pkg/source"
	"strconv"
	"strings"
	"text/template"
	"time"
)

type CloudInitScriptInput struct {
	ControlPlane              bool   // control plane node
	NvidiaGPU                 bool   // configure containerd for NVIDIA libraries
	BootstrapRunCmd           string // bootstrap run command
	B64OrgUser                string // base 64 org/username
	B64Password               string // base64 password
	B64RefreshToken           string // refresh token
	K8sStorageClassName       string // default storage class name
	ReclaimPolicy             string // reclaim policy
	VcdStorageProfileName     string // vcd storage profile
	FileSystemFormat          string // filesystem
	HTTPProxy                 string // httpProxy endpoint
	HTTPSProxy                string // httpsProxy endpoint
	NoProxy                   string // no proxy values
	CpiVersion                string // cpi version
	VcdHostFormatted          string // vcd host
	ClusterOrgName            string // org
	ClusterOVDCName           string // ovdc
	NetworkName               string // network
	VipSubnetCidr             string // vip subnet cidr - empty for now for CPI to select subnet
	VAppName                  string // vApp name
	ClusterID                 string // cluster id
	CsiVersion                string // csi version
	EnableDefaultStorageClass string // is_storage_class_enabled
	MachineName               string // vm host name
}

const (
	ReclaimPolicyDelete = "Delete"
	ReclaimPolicyRetain = "Retain"

	VcdResourceTypeVM = "virtual-machine"
)

const Mebibyte = 1048576

// The following `embed` directives read the file in the mentioned path and copy the content into the declared variable.
// These variables need to be global within the package.
//go:embed cluster_scripts/cloud_init.tmpl
var cloudInitScriptTemplate string

// VCDMachineReconciler reconciles a VCDMachine object
type VCDMachineReconciler struct {
	client.Client
	Config *config.CAPVCDConfig
}

//+kubebuilder:rbac:groups=infrastructure.cluster.x-k8s.io,resources=vcdmachines,verbs=get;list;watch;create;update;patch;delete
//+kubebuilder:rbac:groups=infrastructure.cluster.x-k8s.io,resources=vcdmachines/status,verbs=get;update;patch
//+kubebuilder:rbac:groups=infrastructure.cluster.x-k8s.io,resources=vcdmachines/finalizers,verbs=update
func (r *VCDMachineReconciler) Reconcile(ctx context.Context, req ctrl.Request) (_ ctrl.Result, rerr error) {
	log := ctrl.LoggerFrom(ctx)

	// Fetch the VCDMachine instance.
	vcdMachine := &infrav1.VCDMachine{}
	if err := r.Client.Get(ctx, req.NamespacedName, vcdMachine); err != nil {
		if apierrors.IsNotFound(err) {
			return ctrl.Result{}, nil
		}
		return ctrl.Result{}, err
	}

	machine, err := util.GetOwnerMachine(ctx, r.Client, vcdMachine.ObjectMeta)
	if err != nil {
		return ctrl.Result{}, err
	}
	if machine == nil {
		log.Info("Waiting for Machine Controller to set OwnerRef on VCDMachine")
		return ctrl.Result{}, nil
	}

	log = log.WithValues("machine", machine.Name)

	// Fetch the Cluster from k8s etcd.
	cluster, err := util.GetClusterFromMetadata(ctx, r.Client, machine.ObjectMeta)
	if err != nil {
		log.Info("VCDMachine owner Machine is missing cluster label or cluster does not exist")
		return ctrl.Result{}, err
	}
	if cluster == nil {
		log.Info("Please associate this machine with a cluster using the label", "label", clusterv1.ClusterLabelName)
		return ctrl.Result{}, nil
	}

	log = log.WithValues("cluster", cluster.Name)

	// Return early if the object or Cluster is paused.
	if annotations.IsPaused(cluster, vcdMachine) {
		log.Info("Reconciliation is paused for this object")
		return ctrl.Result{}, nil
	}

	machineBeingDeleted := !vcdMachine.ObjectMeta.DeletionTimestamp.IsZero()

	// Fetch the VCD Cluster.
	vcdCluster := &infrav1.VCDCluster{}
	vcdClusterName := client.ObjectKey{
		Namespace: vcdMachine.Namespace,
		Name:      cluster.Spec.InfrastructureRef.Name,
	}
	if err := r.Client.Get(ctx, vcdClusterName, vcdCluster); err != nil {
		log.Info("VCDCluster is not available yet")
		if !machineBeingDeleted {
			return ctrl.Result{}, nil
		} else {
			log.Info("Continuing to delete the VCDMachine, since deletion timestamp is set")
		}
	}

	// Initialize the patch helper
	patchHelper, err := patch.NewHelper(vcdMachine, r)
	if err != nil {
		return ctrl.Result{}, err
	}
	// Always attempt to Patch the VCDMachine object and status after each reconciliation.
	defer func() {
		if err := patchVCDMachine(ctx, patchHelper, vcdMachine); err != nil {
			log.Error(err, "Failed to patch VCDMachine")
			if rerr == nil {
				rerr = err
			}
		}
	}()

	// Add finalizer first if not exist to avoid the race condition between init and delete
	if !controllerutil.ContainsFinalizer(vcdMachine, infrav1.MachineFinalizer) {
		controllerutil.AddFinalizer(vcdMachine, infrav1.MachineFinalizer)
		return ctrl.Result{}, nil
	}

	// If the machine is not being deleted, check if the infrastructure is ready. If not ready, return and wait for
	// the cluster object to be updated
	if !machineBeingDeleted && !cluster.Status.InfrastructureReady {
		log.Info("Waiting for VCDCluster Controller to create cluster infrastructure")
		conditions.MarkFalse(vcdMachine, ContainerProvisionedCondition,
			WaitingForClusterInfrastructureReason, clusterv1.ConditionSeverityInfo, "")
		return ctrl.Result{}, nil
	}

	// Handle deleted machines
	if machineBeingDeleted {
		return r.reconcileDelete(ctx, cluster, machine, vcdMachine, vcdCluster)
	}

	// Handle non-deleted machines
	return r.reconcileNormal(ctx, cluster, machine, vcdMachine, vcdCluster)
}

func patchVCDMachine(ctx context.Context, patchHelper *patch.Helper, vcdMachine *infrav1.VCDMachine) error {
	conditions.SetSummary(vcdMachine,
		conditions.WithConditions(
			ContainerProvisionedCondition,
			BootstrapExecSucceededCondition,
		),
		conditions.WithStepCounterIf(vcdMachine.ObjectMeta.DeletionTimestamp.IsZero()),
	)

	return patchHelper.Patch(
		ctx,
		vcdMachine,
		patch.WithOwnedConditions{Conditions: []clusterv1.ConditionType{
			clusterv1.ReadyCondition,
			ContainerProvisionedCondition,
			BootstrapExecSucceededCondition,
		}},
	)
}

const (
	NetworkConfiguration                   = "guestinfo.postcustomization.networkconfiguration.status"
	ProxyConfiguration                     = "guestinfo.postcustomization.proxy.setting.status"
	KubeadmInit                            = "guestinfo.postcustomization.kubeinit.status"
	KubectlApplyCpi                        = "guestinfo.postcustomization.kubectl.cpi.install.status"
	KubectlApplyCsi                        = "guestinfo.postcustomization.kubectl.csi.install.status"
	KubeadmTokenGenerate                   = "guestinfo.postcustomization.kubeadm.token.generate.status"
	KubectlApplyDefaultStorageClass        = "guestinfo.postcustomization.kubectl.default_storage_class.install.status"
	KubeadmNodeJoin                        = "guestinfo.postcustomization.kubeadm.node.join.status"
	NvidiaRuntimeInstall                   = "guestinfo.postcustomization.nvidia.runtime.install.status"
	NvidiaContainerdConfiguration          = "guestinfo.postcustomization.containerd.nvidia.configuration.status"
	PostCustomizationScriptExecutionStatus = "guestinfo.post_customization_script_execution_status"
	PostCustomizationScriptFailureReason   = "guestinfo.post_customization_script_execution_failure_reason"
)

var controlPlanePostCustPhases = []string{
	NetworkConfiguration,
	ProxyConfiguration,
	KubeadmInit,
	KubectlApplyCpi,
	KubectlApplyCsi,
	KubeadmTokenGenerate,
	KubectlApplyDefaultStorageClass,
}

var joinPostCustPhases = []string{
	NetworkConfiguration,
	KubeadmNodeJoin,
}

func removeFromSlice(remove string, arr []string) []string {
	for ind, str := range arr {
		if str == remove {
			return append(arr[:ind], arr[ind+1:]...)
		}
	}
	return arr
}

func strInSlice(findStr string, arr []string) bool {
	for _, str := range arr {
		if str == findStr {
			return true
		}
	}
	return false
}

const phaseSecondTimeout = 600

func redactCloudInit(cloudInitYaml string, path []string) (string, error) {
	yamlRunner := redact.NewYamlRedactor(strings.Join(path, "."), "", "cloudInitRedactor")
	outReader := yamlRunner.Redact(bytes.NewReader([]byte(cloudInitYaml)), "")
	gotBytes, err := ioutil.ReadAll(outReader)
	if err != nil {
		return cloudInitYaml, fmt.Errorf("failed to read redacted yaml output : %v", err)
	}
	return string(gotBytes), nil

}

func (r *VCDMachineReconciler) waitForPostCustomizationPhase(ctx context.Context,
	workloadVCDClient *vcdsdk.Client, vm *govcd.VM, phase string) error {
	log := ctrl.LoggerFrom(ctx)

	startTime := time.Now()
	possibleStatuses := []string{"", "in_progress", "successful"}
	currentStatus := possibleStatuses[0]
	vdcManager, err := vcdsdk.NewVDCManager(workloadVCDClient, workloadVCDClient.ClusterOrgName,
		workloadVCDClient.ClusterOVDCName)
	if err != nil {
		return errors.Wrapf(err, "failed to create a vdc manager object when waiting for post customization phase of VM")
	}
	for {
		if err := vm.Refresh(); err != nil {
			return errors.Wrapf(err, "unable to refresh vm [%s]: [%v]", vm.VM.Name, err)
		}
		newStatus, err := vdcManager.GetExtraConfigValue(vm, phase)
		if err != nil {
			return errors.Wrapf(err, "unable to get extra config value for key [%s] for vm: [%s]: [%v]",
				phase, vm.VM.Name, err)
		}
		log.Info("Obtained machine status ", "phase", phase, "status", newStatus)

		if !strInSlice(newStatus, possibleStatuses) {
			return errors.Wrapf(err, "invalid postcustomiation phase: [%s] for key [%s] for vm [%s]",
				newStatus, phase, vm.VM.Name)
		}
		if newStatus != currentStatus {
			possibleStatuses = removeFromSlice(currentStatus, possibleStatuses)
			currentStatus = newStatus
		}
		if newStatus == possibleStatuses[len(possibleStatuses)-1] { // successful status
			return nil
		}

		// catch intermediate script execution failure
		scriptExecutionStatus, err := vdcManager.GetExtraConfigValue(vm, PostCustomizationScriptExecutionStatus)
		if err != nil {
			return errors.Wrapf(err, "unable to get extra config value for key [%s] for vm: [%s]: [%v]",
				PostCustomizationScriptExecutionStatus, vm.VM.Name, err)
		}
		if scriptExecutionStatus != "" {
			execStatus, err := strconv.Atoi(scriptExecutionStatus)
			if err != nil {
				return errors.Wrapf(err, "unable to convert script execution status [%s] to int: [%v]",
					scriptExecutionStatus, err)
			}
			if execStatus != 0 {
				scriptExecutionFailureReason, err := vdcManager.GetExtraConfigValue(vm, PostCustomizationScriptFailureReason)
				if err != nil {
					return errors.Wrapf(err, "unable to get extra config value for key [%s] for vm, "+
						"(script execution status [%d]): [%s]: [%v]",
						PostCustomizationScriptFailureReason, execStatus, vm.VM.Name, err)
				}
				return fmt.Errorf("script failed with status [%d] and reason [%s]", execStatus, scriptExecutionFailureReason)
			}
		}

		if seconds := int(time.Since(startTime) / time.Second); seconds > phaseSecondTimeout {
			return fmt.Errorf("time for postcustomization status [%s] exceeded timeout [%d]",
				phase, phaseSecondTimeout)
		}
		time.Sleep(10 * time.Second)
	}

}

func (r *VCDMachineReconciler) reconcileNormal(ctx context.Context, cluster *clusterv1.Cluster,
	machine *clusterv1.Machine, vcdMachine *infrav1.VCDMachine, vcdCluster *infrav1.VCDCluster) (res ctrl.Result, retErr error) {

	log := ctrl.LoggerFrom(ctx, "machine", machine.Name, "cluster", vcdCluster.Name)

	userCreds, err := getUserCredentialsForCluster(ctx, r.Client, vcdCluster.Spec.UserCredentialsContext)
	if err != nil {
		return ctrl.Result{}, errors.Wrapf(err, "Error getting client credentials to reconcile Cluster [%s] infrastructure", vcdCluster.Name)
	}
	workloadVCDClient, err := vcdsdk.NewVCDClientFromSecrets(vcdCluster.Spec.Site, vcdCluster.Spec.Org,
		vcdCluster.Spec.Ovdc, vcdCluster.Spec.Org, userCreds.Username, userCreds.Password, userCreds.RefreshToken, true, true)
	if err != nil {
		return ctrl.Result{}, errors.Wrapf(err, "Unable to create VCD client to reconcile infrastructure for the Machine [%s]", machine.Name)
	}
	capvcdRdeManager := capisdk.NewCapvcdRdeManager(workloadVCDClient)
	if vcdMachine.Spec.ProviderID != nil {
		vcdMachine.Status.Ready = true
		conditions.MarkTrue(vcdMachine, ContainerProvisionedCondition)
		err = capvcdRdeManager.AddToEventSet(ctx, capisdk.InfraVmBootstrapped, "", machine.Name, "")
		if err != nil {
			log.Error(err, "failed to add InfraVmBootstrapped event into RDE", "rdeID", vcdCluster.Status.InfraId)
		}
		return ctrl.Result{}, nil
	}

	if machine.Spec.Bootstrap.DataSecretName == nil {
		if !util.IsControlPlaneMachine(machine) && !conditions.IsTrue(cluster,
			clusterv1.ControlPlaneInitializedCondition) {

			log.Info("Waiting for the control plane to be initialized")
			conditions.MarkFalse(vcdMachine, ContainerProvisionedCondition,
				clusterv1.WaitingForControlPlaneAvailableReason, clusterv1.ConditionSeverityInfo, "")
			return ctrl.Result{}, nil
		}

		log.Info("Waiting for the Bootstrap provider controller to set bootstrap data")
		conditions.MarkFalse(vcdMachine, ContainerProvisionedCondition,
			WaitingForBootstrapDataReason, clusterv1.ConditionSeverityInfo, "")
		return ctrl.Result{}, nil
	}

	patchHelper, err := patch.NewHelper(vcdMachine, r.Client)
	if err != nil {
		return ctrl.Result{}, errors.Wrapf(err, "Error patching VCDMachine [%s] of cluster [%s]", vcdMachine.Name, vcdCluster.Name)
	}
	conditions.MarkTrue(vcdMachine, ContainerProvisionedCondition)

	if !conditions.Has(vcdMachine, BootstrapExecSucceededCondition) {
		conditions.MarkFalse(vcdMachine, BootstrapExecSucceededCondition,
			BootstrappingReason, clusterv1.ConditionSeverityInfo, "")
		if err := patchVCDMachine(ctx, patchHelper, vcdMachine); err != nil {
			return ctrl.Result{}, errors.Wrapf(err, "Error patching VCDMachine [%s] of cluster [%s]", vcdMachine.Name, vcdCluster.Name)
		}
	}

	vdcManager, err := vcdsdk.NewVDCManager(workloadVCDClient, workloadVCDClient.ClusterOrgName,
		workloadVCDClient.ClusterOVDCName)
	if err != nil {
		return ctrl.Result{}, errors.Wrapf(err, "failed to create a vdc manager object when reconciling machine [%s]", vcdMachine.Name)
	}

	// The vApp should have already been created, so this is more of a Get of the vApp
	vAppName := cluster.Name
	vApp, err := vdcManager.Vdc.GetVAppByName(vAppName, true)
	if err != nil {
		return ctrl.Result{}, errors.Wrapf(err, "Error provisioning infrastructure for the machine [%s] of the cluster [%s]", machine.Name, vcdCluster.Name)
	}

	bootstrapJinjaScript, err := r.getBootstrapData(ctx, machine)
	if err != nil {
		err1 := capvcdRdeManager.AddToErrorSet(ctx, capisdk.ScriptGenerationError, "", machine.Name, fmt.Sprintf("%v", err))
		if err1 != nil {
			log.Error(err1, "failed to add ScriptGenerationError into RDE", "rdeID", vcdCluster.Status.InfraId)
		}
		return ctrl.Result{}, errors.Wrapf(err, "Error retrieving bootstrap data for machine [%s] of the cluster [%s]",
			machine.Name, vcdCluster.Name)
	}
	// In a multimaster cluster, the initial control plane node runs `kubeadm init`; additional control plane nodes
	// run `kubeadm join`. The joining control planes run `kubeadm join`, so these nodes use the join script.
	// Although it is sufficient to just check if `kubeadm join` is in the bootstrap script, using the
	// isControlPlaneMachine function is a simpler operation, so this function is called first.
	useControlPlaneScript := util.IsControlPlaneMachine(machine) && !strings.Contains(bootstrapJinjaScript, "kubeadm join")

	// Construct a CloudInitScriptInput struct to pass into template.Execute() function to generate the necessary
	// cloud init script for the relevant node type, i.e. control plane or worker node
	cloudInitInput := CloudInitScriptInput{}
	if !vcdMachine.Spec.Bootstrapped {
		if useControlPlaneScript {
			var (
				orgUserStr                = fmt.Sprintf("%s/%s", workloadVCDClient.VCDAuthConfig.UserOrg, workloadVCDClient.VCDAuthConfig.User)
				enableDefaultStorageClass = vcdCluster.Spec.DefaultStorageClassOptions.VCDStorageProfileName != ""
				k8sStorageClassName       = ""
				fileSystemFormat          = ""
				vcdStorageProfileName     = ""
				reclaimPolicy             = ReclaimPolicyRetain
			)
			if enableDefaultStorageClass {
				k8sStorageClassName = vcdCluster.Spec.DefaultStorageClassOptions.K8sStorageClassName
				if vcdCluster.Spec.DefaultStorageClassOptions.UseDeleteReclaimPolicy {
					reclaimPolicy = ReclaimPolicyDelete
				}
				fileSystemFormat = vcdCluster.Spec.DefaultStorageClassOptions.FileSystem
				vcdStorageProfileName = vcdCluster.Spec.DefaultStorageClassOptions.VCDStorageProfileName
			}
<<<<<<< HEAD
			vcdHostFormatted := strings.Replace(vcdCluster.Spec.Site, "/", "\\/", -1)
			controlPlaneScriptTemplate := template.New("control_plane_script_template")
			controlPlaneScriptTemplate, err = controlPlaneScriptTemplate.Parse(guestCloudInitTemplate)
			if err != nil {
				err1 := capvcdRdeManager.AddToErrorSet(ctx, capisdk.ScriptGenerationError, "", machine.Name, fmt.Sprintf("%v", err))
				if err1 != nil {
					log.Error(err1, "failed to add ScriptGenerationError into RDE", "rdeID", vcdCluster.Status.InfraId)
				}
				return ctrl.Result{}, errors.Wrapf(err, "Error parsing controlPlaneCloudInitScriptTemplate: [%s]",
					guestCloudInitTemplate)
			}
			var buf bytes.Buffer
			err = controlPlaneScriptTemplate.Execute(
				&buf,
				ControlPlaneCloudInitScriptInput{
					B64OrgUser:                b64OrgUser,
					B64Password:               b64Password,
					B64RefreshToken:           b64RefreshToken,
					K8sStorageClassName:       k8sStorageClassName,
					ReclaimPolicy:             reclaimPolicy,
					VcdStorageProfileName:     vcdStorageProfileName,
					FileSystemFormat:          fileSystemFormat,
					HTTPProxy:                 proxyConfig.HTTPProxy,
					HTTPSProxy:                proxyConfig.HTTPSProxy,
					NoProxy:                   proxyConfig.NoProxy,
					CpiVersion:                r.Config.ClusterResources.CpiVersion,
					CsiVersion:                r.Config.ClusterResources.CsiVersion,
					VcdHostFormatted:          vcdHostFormatted,
					ClusterOrgName:            workloadVCDClient.ClusterOrgName,
					ClusterOVDCName:           workloadVCDClient.ClusterOVDCName,
					NetworkName:               vcdCluster.Spec.OvdcNetwork,
					VipSubnetCidr:             "", // vip subnet cidr - empty for now for CPI to select subnet
					VAppName:                  vAppName,
					ClusterID:                 vcdCluster.Status.InfraId,
					EnableDefaultStorageClass: strconv.FormatBool(enableDefaultStorageClass),
					MachineName:               machine.Name,
				},
			)
			if err != nil {
				err1 := capvcdRdeManager.AddToErrorSet(ctx, capisdk.ScriptGenerationError, "", machine.Name, fmt.Sprintf("%v", err))
				if err1 != nil {
					log.Error(err1, "failed to add ScriptGenerationError into RDE", "rdeID", vcdCluster.Status.InfraId)
				}
				return ctrl.Result{}, errors.Wrapf(err, "Error rendering control plane cloud init template: [%s]",
					guestCloudInitTemplate)
			}
			guestCloudInit = buf.String()
		default:
			nodeScriptTemplate := template.New("node_script_template")
			nodeScriptTemplate, err = nodeScriptTemplate.Parse(guestCloudInitTemplate)
			if err != nil {
				return ctrl.Result{}, errors.Wrapf(err, "Error parsing nodeCloudInitScriptTemplate [%s]",
					guestCloudInitTemplate)
			}
			proxyConfig := vcdCluster.Spec.ProxyConfig
			var buf bytes.Buffer
			err = nodeScriptTemplate.Execute(
				&buf,
				NodeCloudInitScriptInput{
					HTTPProxy:   proxyConfig.HTTPProxy,
					HTTPSProxy:  proxyConfig.HTTPSProxy,
					NoProxy:     proxyConfig.NoProxy,
					MachineName: machine.Name,
				},
			)
			if err != nil {
				err1 := capvcdRdeManager.AddToErrorSet(ctx, capisdk.ScriptGenerationError, "", machine.Name, fmt.Sprintf("%v", err))
				if err1 != nil {
					log.Error(err1, "failed to add ScriptGenerationError into RDE", "rdeID", vcdCluster.Status.InfraId)
				}
				return ctrl.Result{}, errors.Wrapf(err, "Error rendering node cloud init template: [%s]",
					guestCloudInitTemplate)
=======

			cloudInitInput = CloudInitScriptInput{
				ControlPlane:              true,
				B64OrgUser:                b64.StdEncoding.EncodeToString([]byte(orgUserStr)),
				B64Password:               b64.StdEncoding.EncodeToString([]byte(vcdCluster.Spec.UserCredentialsContext.Password)),
				B64RefreshToken:           b64.StdEncoding.EncodeToString([]byte(vcdCluster.Spec.UserCredentialsContext.RefreshToken)),
				K8sStorageClassName:       k8sStorageClassName,
				ReclaimPolicy:             reclaimPolicy,
				VcdStorageProfileName:     vcdStorageProfileName,
				FileSystemFormat:          fileSystemFormat,
				CpiVersion:                r.Config.ClusterResources.CpiVersion,
				CsiVersion:                r.Config.ClusterResources.CsiVersion,
				VcdHostFormatted:          strings.Replace(vcdCluster.Spec.Site, "/", "\\/", -1),
				ClusterOrgName:            workloadVCDClient.ClusterOrgName,
				ClusterOVDCName:           workloadVCDClient.ClusterOVDCName,
				NetworkName:               vcdCluster.Spec.OvdcNetwork,
				VipSubnetCidr:             "", // vip subnet cidr - empty for now for CPI to select subnet
				VAppName:                  vAppName,
				ClusterID:                 vcdCluster.Status.InfraId,
				EnableDefaultStorageClass: strconv.FormatBool(enableDefaultStorageClass),
>>>>>>> d9d8c199
			}
		}
		cloudInitInput.HTTPSProxy = vcdCluster.Spec.ProxyConfig.HTTPProxy
		cloudInitInput.HTTPSProxy = vcdCluster.Spec.ProxyConfig.HTTPSProxy
		cloudInitInput.NoProxy = vcdCluster.Spec.ProxyConfig.NoProxy
		cloudInitInput.MachineName = machine.Name
		cloudInitInput.NvidiaGPU = vcdMachine.Spec.NvidiaGPU

	}

	mergedCloudInitBytes, err := MergeJinjaToCloudInitScript(cloudInitInput, bootstrapJinjaScript)
	if err != nil {
		err1 := capvcdRdeManager.AddToErrorSet(ctx, capisdk.ScriptGenerationError, "", machine.Name, fmt.Sprintf("%v", err))
		if err1 != nil {
			log.Error(err1, "failed to add ScriptGenerationError into RDE", "rdeID", vcdCluster.Status.InfraId)
		}
		return ctrl.Result{}, errors.Wrapf(err,
			"Error merging bootstrap jinja script with the cloudInit script for [%s/%s] [%s]",
			vAppName, machine.Name, bootstrapJinjaScript)
	}

	redactedCloudInit := string(mergedCloudInitBytes)
	if util.IsControlPlaneMachine(machine) {
		// redact secrets
		// NOTE: the position of the key in cluster_scripts/cloud_init is important as the following
		// code expects the secret to be the first element in write_files.
		redactedCloudInit, err = redactCloudInit(string(mergedCloudInitBytes), []string{"write_files", "0", "content"})
		if err != nil {
			log.Error(err, "failed to redact cloud init script")
		}
	}

	log.Info(fmt.Sprintf("Cloud init Script: [%s]", redactedCloudInit))
	err = capvcdRdeManager.AddToEventSet(ctx, capisdk.CloudInitScriptGenerated, "", machine.Name, "")
	if err != nil {
		log.Error(err, "failed to add CloudInitScriptGenerated event into RDE", "rdeID", vcdCluster.Status.InfraId)
	}
	err = capvcdRdeManager.RdeManager.RemoveErrorByNameOrIdFromErrorSet(ctx, vcdsdk.ComponentCAPVCD, capisdk.ScriptGenerationError, "", machine.Name)
	if err != nil {
		log.Error(err, "failed to remove ScriptGenerationError from RDE", "rdeID", vcdCluster.Status.InfraId)
	}

	vmExists := true
	vm, err := vApp.GetVMByName(machine.Name, true)
	if err != nil && err != govcd.ErrorEntityNotFound {
		return ctrl.Result{}, errors.Wrapf(err, "Error provisioning infrastructure for the machine; unable to query for VM [%s] in vApp [%s]",
			machine.Name, vAppName)
	} else if err == govcd.ErrorEntityNotFound {
		vmExists = false
	}
	if !vmExists {
		log.Info("Adding infra VM for the machine")
		err = vdcManager.AddNewVM(vcdCluster.Name, machine.Name, 1,
			vcdMachine.Spec.Catalog, vcdMachine.Spec.Template, vcdMachine.Spec.PlacementPolicy,
			vcdMachine.Spec.SizingPolicy, vcdMachine.Spec.StorageProfile, "", false)
		if err != nil {
			err1 := capvcdRdeManager.AddToErrorSet(ctx, capisdk.InfraVMCreationError, "", machine.Name, fmt.Sprintf("%v", err))
			if err1 != nil {
				log.Error(err1, "failed to add InfraVMCreationError into RDE", "rdeID", vcdCluster.Status.InfraId)
			}
			return ctrl.Result{}, errors.Wrapf(err, "Error provisioning infrastructure for the machine; unable to create VM [%s] in vApp [%s]",
				machine.Name, vApp.VApp.Name)
		}
		vm, err = vApp.GetVMByName(machine.Name, true)
		if err != nil {
			err1 := capvcdRdeManager.AddToErrorSet(ctx, capisdk.InfraVMCreationError, "", machine.Name, fmt.Sprintf("%v", err))
			if err1 != nil {
				log.Error(err1, "failed to add InfraVMCreationError into RDE", "rdeID", vcdCluster.Status.InfraId)
			}
			return ctrl.Result{}, errors.Wrapf(err, "Error provisioning infrastructure for the machine; unable to find newly created VM [%s] in vApp [%s]",
				vm.VM.Name, vAppName)
		}
		if vm == nil || vm.VM == nil {
			err1 := capvcdRdeManager.AddToErrorSet(ctx, capisdk.InfraVMCreationError, "", machine.Name, fmt.Sprintf("%v", err))
			if err1 != nil {
				log.Error(err1, "failed to add InfraVMCreationError into RDE", "rdeID", vcdCluster.Status.InfraId)
			}
			return ctrl.Result{}, errors.Wrapf(err, "Obtained nil VM after creating VM [%s]", machine.Name)
		}

		// NOTE: VMs are not added to VCDResourceSet intentionally as the VMs can be obtained from the VApp and
		// 	VCDResourceSet can get bloated with VMs if the cluster contains a large number of worker nodes
	}

	// set address in machine status
	if vm.VM == nil ||
		vm.VM.NetworkConnectionSection == nil ||
		len(vm.VM.NetworkConnectionSection.NetworkConnection) == 0 ||
		vm.VM.NetworkConnectionSection.NetworkConnection[0] == nil ||
		vm.VM.NetworkConnectionSection.NetworkConnection[0].IPAddress == "" {

		log.Error(nil, fmt.Sprintf("Requeuing...; failed to get the machine address of vm [%#v]", vm))
		return ctrl.Result{RequeueAfter: 5 * time.Second}, nil
	}

	machineAddress := vm.VM.NetworkConnectionSection.NetworkConnection[0].IPAddress
	vcdMachine.Status.Addresses = []clusterv1.MachineAddress{
		{
			Type:    clusterv1.MachineHostName,
			Address: vm.VM.Name,
		},
		{
			Type:    clusterv1.MachineInternalIP,
			Address: machineAddress,
		},
		{
			Type:    clusterv1.MachineExternalIP,
			Address: machineAddress,
		},
	}

	gateway, err := vcdsdk.NewGatewayManager(ctx, workloadVCDClient, vcdCluster.Spec.OvdcNetwork, r.Config.VCD.VIPSubnet)
	if err != nil {
		return ctrl.Result{}, errors.Wrapf(err, "failed to create gateway manager object while reconciling machine [%s]", vcdMachine.Name)
	}

	// Update loadbalancer pool with the IP of the control plane node as a new member.
	// Note that this must be done before booting on the VM!
	if util.IsControlPlaneMachine(machine) {
		virtualServiceName := capisdk.GetVirtualServiceNameUsingPrefix(
			capisdk.GetVirtualServiceNamePrefix(vcdCluster.Name, vcdCluster.Status.InfraId), "tcp")
		lbPoolName := capisdk.GetLoadBalancerPoolNameUsingPrefix(
			capisdk.GetLoadBalancerPoolNamePrefix(vcdCluster.Name, vcdCluster.Status.InfraId),
			"tcp",
		)
		virtualServiceName := capisdk.GetVirtualServiceNameUsingPrefix(
			capisdk.GetVirtualServiceNamePrefix(vcdCluster.Name, vcdCluster.Status.InfraId),
			"tcp")
		lbPoolRef, err := gateway.GetLoadBalancerPool(ctx, lbPoolName)
		if err != nil {
			return ctrl.Result{}, errors.Wrapf(err, "Error retrieving/updating load balancer pool [%s] for the "+
				"control plane machine [%s] of the cluster [%s]", lbPoolName, machine.Name, vcdCluster.Name)
		}
		controlPlaneIPs, err := gateway.GetLoadBalancerPoolMemberIPs(ctx, lbPoolRef)
		if err != nil {
			return ctrl.Result{}, errors.Wrapf(err,
				"Error retrieving/updating load balancer pool members [%s] for the "+
					"control plane machine [%s] of the cluster [%s]", lbPoolName, machine.Name, vcdCluster.Name)
		}

		updatedIPs := append(controlPlaneIPs, machineAddress)
		updatedUniqueIPs := cpiutil.NewSet(updatedIPs).GetElements()
<<<<<<< HEAD
		_, err = gateway.UpdateLoadBalancer(ctx, lbPoolName, virtualServiceName, updatedUniqueIPs,
			int32(6443), int32(6443), nil)
=======
		var oneArm *vcdsdk.OneArm = nil
		if vcdCluster.Spec.LoadBalancer.UseOneArm {
			oneArm = &vcdsdk.OneArm{
				StartIP: r.Config.LB.OneArm.StartIP,
				EndIP:   r.Config.LB.OneArm.EndIP,
			}
		}
		// At this point the vcdCluster.Spec.ControlPlaneEndpoint should have been set correctly.
		err = gateway.UpdateLoadBalancer(ctx, lbPoolName, virtualServiceName, updatedUniqueIPs,
			int32(vcdCluster.Spec.ControlPlaneEndpoint.Port), int32(vcdCluster.Spec.ControlPlaneEndpoint.Port),
			oneArm, !vcdCluster.Spec.LoadBalancer.UseOneArm)
>>>>>>> d9d8c199
		if err != nil {
			return ctrl.Result{}, errors.Wrapf(err,
				"Error updating the load balancer pool [%s] for the "+
					"control plane machine [%s] of the cluster [%s]", lbPoolName, machine.Name, vcdCluster.Name)
		}
		log.Info("Updated the load balancer pool with the control plane machine IP",
			"lbpool", lbPoolName)
	}

	// only resize hard disk if the user has requested so by specifying such in the VCDMachineTemplate spec
	// check isn't strictly required as we ensure that specified number is larger than what's in the template and left
	// empty this will just be 0. However, this makes it clear from a standpoint of inspecting the code what we are doing
	if !vcdMachine.Spec.DiskSize.IsZero() {
		// go-vcd expects value in MB (2^10 = 1024 * 1024 bytes), so we scale it as such
		diskSize, ok := vcdMachine.Spec.DiskSize.AsInt64()
		if !ok {
			return ctrl.Result{},
				fmt.Errorf("error while provisioning the infrastructure VM for the machine [%s] of the cluster [%s]; failed to parse disk size quantity [%s]", vm.VM.Name, vApp.VApp.Name, vcdMachine.Spec.DiskSize.String())
		}
		diskSize = int64(math.Floor(float64(diskSize) / float64(Mebibyte)))
		diskSettings := vm.VM.VmSpecSection.DiskSection.DiskSettings
		// if the specified disk size is less than what is defined in the template, then we ignore the field
		if len(diskSettings) != 0 && diskSettings[0].SizeMb < diskSize {
			log.Info(
				fmt.Sprintf("resizing hard disk on VM for machine [%s] of cluster [%s]; resizing from [%dMB] to [%dMB]",
					vm.VM.Name, vApp.VApp.Name, diskSettings[0].SizeMb, diskSize))

			diskSettings[0].SizeMb = diskSize
			vm.VM.VmSpecSection.DiskSection.DiskSettings = diskSettings

			if _, err = vm.UpdateInternalDisks(vm.VM.VmSpecSection); err != nil {
				return ctrl.Result{},
					errors.Wrapf(err, "Error while provisioning the infrastructure VM for the machine [%s] of the cluster [%s]; failed to resize hard disk", vm.VM.Name, vApp.VApp.Name)
			}
		}
	}

	vmStatus, err := vm.GetStatus()
	if err != nil {
		err1 := capvcdRdeManager.AddToErrorSet(ctx, capisdk.InfraVMCreationError, "", machine.Name, fmt.Sprintf("%v", err))
		if err1 != nil {
			log.Error(err1, "failed to add InfraVMCreationError into RDE", "rdeID", vcdCluster.Status.InfraId)
		}
		return ctrl.Result{},
			errors.Wrapf(err, "Error while provisioning the infrastructure VM for the machine [%s] of the cluster [%s]; failed to get status of vm", vm.VM.Name, vApp.VApp.Name)
	}

	if vmStatus != "POWERED_ON" {
		// try to power on the VM
		b64CloudInitScript := b64.StdEncoding.EncodeToString(mergedCloudInitBytes)
		keyVals := map[string]string{
			"guestinfo.userdata":          b64CloudInitScript,
			"guestinfo.userdata.encoding": "base64",
			"disk.enableUUID":             "1",
		}

		for key, val := range keyVals {
			err = vdcManager.SetVmExtraConfigKeyValue(vm, key, val, true)
			if err != nil {
				return ctrl.Result{}, errors.Wrapf(err, "Error while enabling cloudinit on the machine [%s/%s]; unable to set vm extra config key [%s] for vm ",
					vcdCluster.Name, vm.VM.Name, key)
			}

			if err = vm.Refresh(); err != nil {
				return ctrl.Result{}, errors.Wrapf(err, "Error while enabling cloudinit on the machine [%s/%s]; unable to refresh vm", vcdCluster.Name, vm.VM.Name)
			}

			if err = vApp.Refresh(); err != nil {
				return ctrl.Result{}, errors.Wrapf(err, "Error while enabling cloudinit on the machine [%s/%s]; unable to refresh vapp", vAppName, vm.VM.Name)
			}

			log.Info(fmt.Sprintf("Configured the infra machine with variable [%s] to enable cloud-init", key))
		}

		task, err := vm.PowerOn()
		if err != nil {
			err1 := capvcdRdeManager.AddToErrorSet(ctx, capisdk.InfraVMCreationError, "", machine.Name, fmt.Sprintf("%v", err))
			if err1 != nil {
				log.Error(err1, "failed to add InfraVMCreationError into RDE", "rdeID", vcdCluster.Status.InfraId)
			}
			return ctrl.Result{}, errors.Wrapf(err, "Error while deploying infra for the machine [%s/%s]; unable to power on VM", vcdCluster.Name, vm.VM.Name)
		}
		if err = task.WaitTaskCompletion(); err != nil {
			err1 := capvcdRdeManager.AddToErrorSet(ctx, capisdk.InfraVMCreationError, "", machine.Name, fmt.Sprintf("%v", err))
			if err1 != nil {
				log.Error(err1, "failed to add InfraVMCreationError into RDE", "rdeID", vcdCluster.Status.InfraId)
			}
			return ctrl.Result{}, errors.Wrapf(err, "Error while deploying infra for the machine [%s/%s]; error waiting for VM power-on task completion", vcdCluster.Name, vm.VM.Name)
		}

		if err = vApp.Refresh(); err != nil {
			err1 := capvcdRdeManager.AddToErrorSet(ctx, capisdk.InfraVMCreationError, "", machine.Name, fmt.Sprintf("%v", err))
			if err1 != nil {
				log.Error(err1, "failed to add InfraVMCreationError into RDE", "rdeID", vcdCluster.Status.InfraId)
			}
			return ctrl.Result{}, errors.Wrapf(err, "Error while deploying infra for the machine [%s/%s]; unable to refresh vapp after VM power-on", vAppName, vm.VM.Name)
		}
	}
	if hasCloudInitFailedBefore, err := r.hasCloudInitExecutionFailedBefore(ctx, workloadVCDClient, vm); hasCloudInitFailedBefore {
		err1 := capvcdRdeManager.AddToErrorSet(ctx, capisdk.ScriptExecutionError, "", machine.Name, fmt.Sprintf("%v", err))
		if err1 != nil {
			log.Error(err1, "failed to add ScriptExecutionError into RDE", "rdeID", vcdCluster.Status.InfraId)
		}
		return ctrl.Result{}, errors.Wrapf(err, "Error bootstrapping the machine [%s/%s]; machine is probably in unreconciliable state", vAppName, vm.VM.Name)
	}
	err = capvcdRdeManager.AddToEventSet(ctx, capisdk.InfraVmPoweredOn, "", machine.Name, "")
	if err != nil {
		log.Error(err, "failed to add InfraVmPoweredOn event into RDE", "rdeID", vcdCluster.Status.InfraId)
	}
	err = capvcdRdeManager.RdeManager.RemoveErrorByNameOrIdFromErrorSet(ctx, vcdsdk.ComponentCAPVCD, capisdk.InfraVMCreationError, "", machine.Name)
	if err != nil {
		log.Error(err, "failed to remove InfraVMCreationError from RDE", "rdeID", vcdCluster.Status.InfraId)
	}
	// wait for each vm phase
	phases := controlPlanePostCustPhases
	if !useControlPlaneScript {
		if vcdMachine.Spec.NvidiaGPU {
			phases = []string{joinPostCustPhases[0], NvidiaRuntimeInstall, joinPostCustPhases[1], NvidiaContainerdConfiguration}
		} else {
			phases = joinPostCustPhases
		}
	}
	for _, phase := range phases {
		if err = vApp.Refresh(); err != nil {
			return ctrl.Result{},
				errors.Wrapf(err, "Error while bootstrapping the machine [%s/%s]; unable to refresh vapp",
					vAppName, vm.VM.Name)
		}
		log.Info(fmt.Sprintf("Start: waiting for the bootstrapping phase [%s] to complete", phase))
		if err = r.waitForPostCustomizationPhase(ctx, workloadVCDClient, vm, phase); err != nil {
			log.Error(err, fmt.Sprintf("Error waiting for the bootstrapping phase [%s] to complete", phase))
			err1 := capvcdRdeManager.AddToErrorSet(ctx, capisdk.ScriptExecutionError, "", machine.Name, fmt.Sprintf("%v", err))
			if err1 != nil {
				log.Error(err1, "failed to add ScriptExecutionError into RDE", "rdeID", vcdCluster.Status.InfraId)
			}
			return ctrl.Result{}, errors.Wrapf(err, "Error while bootstrapping the machine [%s/%s]; unable to wait for post customization phase [%s]",
				vAppName, vm.VM.Name, phase)
		}
		log.Info(fmt.Sprintf("End: waiting for the bootstrapping phase [%s] to complete", phase))
	}

	log.Info("Successfully bootstrapped the machine")
	err = capvcdRdeManager.AddToEventSet(ctx, capisdk.InfraVmBootstrapped, "", machine.Name, "")
	if err != nil {
		log.Error(err, "failed to add InfraVmBootstrapped event into RDE", "rdeID", vcdCluster.Status.InfraId)
	}

	if err = vm.Refresh(); err != nil {
		return ctrl.Result{}, errors.Wrapf(err, "Unexpected error after the machine [%s/%s] is bootstrapped; unable to refresh vm", vAppName, vm.VM.Name)
	}
	if err = vApp.Refresh(); err != nil {
		return ctrl.Result{}, errors.Wrapf(err, "Unexpected error after the machine [%s/%s] is bootstrapped; unable to refresh vapp", vAppName, vm.VM.Name)
	}

	vcdMachine.Spec.Bootstrapped = true
	conditions.MarkTrue(vcdMachine, BootstrapExecSucceededCondition)

	// Set ProviderID so the Cluster API Machine Controller can pull it
	providerID := fmt.Sprintf("%s://%s", infrav1.VCDProviderID, vm.VM.ID)
	vcdMachine.Spec.ProviderID = &providerID
	vcdMachine.Status.Ready = true
	vcdMachine.Status.Template = vcdMachine.Spec.Template
	vcdMachine.Status.ProviderID = vcdMachine.Spec.ProviderID
	conditions.MarkTrue(vcdMachine, ContainerProvisionedCondition)

	return ctrl.Result{}, nil
}

func (r *VCDMachineReconciler) getBootstrapData(ctx context.Context, machine *clusterv1.Machine) (string, error) {
	log := ctrl.LoggerFrom(ctx)
	if machine.Spec.Bootstrap.DataSecretName == nil {
		return "", errors.New("error retrieving bootstrap data: linked Machine's bootstrap.dataSecretName is nil")
	}

	s := &corev1.Secret{}
	key := client.ObjectKey{Namespace: machine.GetNamespace(), Name: *machine.Spec.Bootstrap.DataSecretName}
	if err := r.Client.Get(ctx, key, s); err != nil {
		return "", errors.Wrapf(err, "failed to retrieve bootstrap data secret for VCDMachine %s/%s", machine.GetNamespace(), machine.GetName())
	}

	value, ok := s.Data["value"]
	if !ok {
		return "", errors.New("error retrieving bootstrap data: secret value key is missing")
	}

	log.Info(fmt.Sprintf("Auto-generated bootstrap script: [%s]", string(value)))

	return string(value), nil
}

func (r *VCDMachineReconciler) reconcileDelete(ctx context.Context, cluster *clusterv1.Cluster, machine *clusterv1.Machine,
	vcdMachine *infrav1.VCDMachine, vcdCluster *infrav1.VCDCluster) (ctrl.Result, error) {
	log := ctrl.LoggerFrom(ctx, "machine", machine.Name, "cluster", vcdCluster.Name)

	patchHelper, err := patch.NewHelper(vcdMachine, r.Client)
	if err != nil {
		return ctrl.Result{}, err
	}

	conditions.MarkFalse(vcdMachine, ContainerProvisionedCondition,
		clusterv1.DeletingReason, clusterv1.ConditionSeverityInfo, "")
	if err := patchVCDMachine(ctx, patchHelper, vcdMachine); err != nil {
		return ctrl.Result{}, errors.Wrapf(err, "Failed to patch VCDMachine [%s/%s]", vcdCluster.Name, vcdMachine.Name)
	}

	if vcdCluster.Spec.Site == "" {
		controllerutil.RemoveFinalizer(vcdMachine, infrav1.MachineFinalizer)
		return ctrl.Result{}, nil
	}

	userCreds, err := getUserCredentialsForCluster(ctx, r.Client, vcdCluster.Spec.UserCredentialsContext)
	if err != nil {
		return ctrl.Result{}, errors.Wrapf(err, "Error getting client credentials to reconcile Cluster [%s] infrastructure", vcdCluster.Name)
	}
	workloadVCDClient, err := vcdsdk.NewVCDClientFromSecrets(vcdCluster.Spec.Site, vcdCluster.Spec.Org,
<<<<<<< HEAD
		vcdCluster.Spec.Ovdc, vcdCluster.Spec.Org, vcdCluster.Spec.UserCredentialsContext.Username,
		vcdCluster.Spec.UserCredentialsContext.Password, vcdCluster.Spec.UserCredentialsContext.RefreshToken,
		true, true)
	capvcdRdeManager := capisdk.NewCapvcdRdeManager(workloadVCDClient)
=======
		vcdCluster.Spec.Ovdc, vcdCluster.Spec.Org, userCreds.Username, userCreds.Password, userCreds.RefreshToken, true, true)
>>>>>>> d9d8c199
	if err != nil {
		return ctrl.Result{}, errors.Wrapf(err, "Unable to create VCD client to reconcile infrastructure for the Machine [%s]", machine.Name)
	}

	gateway, err := vcdsdk.NewGatewayManager(ctx, workloadVCDClient, vcdCluster.Spec.OvdcNetwork, r.Config.VCD.VIPSubnet)
	if err != nil {
		return ctrl.Result{}, errors.Wrapf(err, "failed to create gateway manager object while reconciling machine [%s]", vcdMachine.Name)
	}

<<<<<<< HEAD
	gatewayManager, err := vcdsdk.NewGatewayManager(ctx, workloadVCDClient, vcdCluster.Spec.OvdcNetwork, r.Config.VCD.VIPSubnet)
	if err != nil {
		return ctrl.Result{}, errors.Wrapf(err, "failed to create a CAPVCD's gateway manager object while reconciling machine [%s]", vcdMachine.Name)
	}

	if util.IsControlPlaneMachine(machine) {
		// remove the address from the lbpool
		log.Info("Deleting the control plane IP from the load balancer pool")
		virtualServiceName := capisdk.GetVirtualServiceNameUsingPrefix(
			capisdk.GetVirtualServiceNamePrefix(vcdCluster.Name, vcdCluster.Status.InfraId), "tcp")
		lbPoolName := capisdk.GetLoadBalancerPoolNameUsingPrefix(
			capisdk.GetLoadBalancerPoolNamePrefix(vcdCluster.Name, vcdCluster.Status.InfraId), "tcp")
=======
	if util.IsControlPlaneMachine(machine) {
		// remove the address from the lbpool
		log.Info("Deleting the control plane IP from the load balancer pool")
		lbPoolName := capisdk.GetLoadBalancerPoolNameUsingPrefix(
			capisdk.GetLoadBalancerPoolNamePrefix(vcdCluster.Name, vcdCluster.Status.InfraId),
			"tcp")
		virtualServiceName := capisdk.GetVirtualServiceNameUsingPrefix(
			capisdk.GetVirtualServiceNamePrefix(vcdCluster.Name, vcdCluster.Status.InfraId),
			"tcp")
>>>>>>> d9d8c199
		lbPoolRef, err := gateway.GetLoadBalancerPool(ctx, lbPoolName)
		if err != nil && err != govcd.ErrorEntityNotFound {
			return ctrl.Result{}, errors.Wrapf(err, "Error while deleting the infra resources of the machine [%s/%s]; failed to get load balancer pool [%s]", vcdCluster.Name, vcdMachine.Name, lbPoolName)
		}
		// Do not try to update the load balancer if lbPool is not found
		if err != govcd.ErrorEntityNotFound {
			controlPlaneIPs, err := gateway.GetLoadBalancerPoolMemberIPs(ctx, lbPoolRef)
			if err != nil {
				return ctrl.Result{}, errors.Wrapf(err,
					"Error while deleting the infra resources of the machine [%s/%s]; failed to retrieve members from the load balancer pool [%s]",
					vcdCluster.Name, vcdMachine.Name, lbPoolName)
			}
			addresses := vcdMachine.Status.Addresses
			addressToBeDeleted := ""
			for _, address := range addresses {
				if address.Type == clusterv1.MachineInternalIP {
					addressToBeDeleted = address.Address
				}
			}
			updatedIPs := controlPlaneIPs
			for i, IP := range controlPlaneIPs {
				if IP == addressToBeDeleted {
					updatedIPs = append(controlPlaneIPs[:i], controlPlaneIPs[i+1:]...)
				}
			}
<<<<<<< HEAD
			_, err = gatewayManager.UpdateLoadBalancer(ctx, lbPoolName, virtualServiceName, updatedIPs,
				int32(6443), int32(6443), nil)
=======

			var oneArm *vcdsdk.OneArm = nil
			if vcdCluster.Spec.LoadBalancer.UseOneArm {
				oneArm = &vcdsdk.OneArm{
					StartIP: r.Config.LB.OneArm.StartIP,
					EndIP:   r.Config.LB.OneArm.EndIP,
				}
			}
			// At this point the vcdCluster.Spec.ControlPlaneEndpoint should have been set correctly.
			err = gateway.UpdateLoadBalancer(ctx, lbPoolName, virtualServiceName, updatedIPs,
				int32(vcdCluster.Spec.ControlPlaneEndpoint.Port), int32(vcdCluster.Spec.ControlPlaneEndpoint.Port),
				oneArm, !vcdCluster.Spec.LoadBalancer.UseOneArm)
>>>>>>> d9d8c199
			if err != nil {
				return ctrl.Result{}, errors.Wrapf(err,
					"Error while deleting the infra resources of the machine [%s/%s]; error deleting the control plane from the load balancer pool [%s]",
					vcdCluster.Name, vcdMachine.Name, lbPoolName)
			}
		}
	}

	vdcManager, err := vcdsdk.NewVDCManager(workloadVCDClient, workloadVCDClient.ClusterOrgName,
		workloadVCDClient.ClusterOVDCName)
	if err != nil {
		return ctrl.Result{}, errors.Wrapf(err, "failed to create a vdc manager object when reconciling machine [%s]", vcdMachine.Name)
	}

	// get the vApp
	vAppName := cluster.Name
	vApp, err := vdcManager.Vdc.GetVAppByName(vAppName, true)
	if err != nil {
		if err == govcd.ErrorEntityNotFound {
			log.Error(err, "Error while deleting the machine; vApp not found")
		} else {
			return ctrl.Result{}, errors.Wrapf(err, "Error while deleting the machine [%s/%s]; failed to find vapp by name", vAppName, machine.Name)
		}
	}
	if vApp != nil {
		// Delete the VM if and only if rdeId (matches) present in the vApp
		if !vcdCluster.Status.VAppMetadataUpdated {
			return ctrl.Result{}, errors.Errorf("Error occurred during the machine deletion; Metadata not found in vApp")
		}
		metadataInfraId, err := vdcManager.GetMetadataByKey(vApp, CapvcdInfraId)
		if err != nil {
			return ctrl.Result{}, errors.Errorf("Error occurred during fetching metadata in vApp")
		}
		// checking the metadata value and vcdCluster.Status.InfraId are equal or not
		if metadataInfraId != vcdCluster.Status.InfraId {
			return ctrl.Result{}, errors.Wrapf(err,
				"Error occurred during the machine deletion; failed to delete vApp [%s]", vcdCluster.Name)
		}
		// delete the vm
		vm, err := vApp.GetVMByName(machine.Name, true)
		if err != nil {
			if err == govcd.ErrorEntityNotFound {
				log.Error(err, "Error while deleting the machine; VM  not found")
			} else {
				return ctrl.Result{}, errors.Wrapf(err, "Error while deleting the machine [%s/%s]; unable to check if vm exists in vapp", vAppName, machine.Name)
			}
		}
		if vm != nil {
			// check if there are any disks attached to the VM
			if vm.VM.VmSpecSection != nil && vm.VM.VmSpecSection.DiskSection != nil {
				for _, diskSettings := range vm.VM.VmSpecSection.DiskSection.DiskSettings {
					if diskSettings.Disk != nil {
						log.Info("Cannot delete VM until named disk is detached from VM (by CSI)",
							"vm", vm.VM.Name, "disk", diskSettings.Disk.Name)
						err1 := capvcdRdeManager.AddToErrorSet(ctx, capisdk.InfraVmDeleteError, "", machine.Name, fmt.Sprintf("%v", err))
						if err1 != nil {
							log.Error(err1, "failed to add InfraVmDeleteError into RDE", "rdeID", vcdCluster.Status.InfraId)
						}
						return ctrl.Result{}, fmt.Errorf(
							"error deleting VM [%s] since named disk [%s] is attached to VM (by CSI)",
							vm.VM.Name, diskSettings.Disk.Name)
					}
				}
			}

			// power-off the VM if it is powered on
			vmStatus, err := vm.GetStatus()
			if err != nil {
				klog.Warningf("Unable to get VM status for VM [%s]: [%v]", vm.VM.Name, err)
			} else {
				// continue and try to power-off in any case
				klog.Infof("VM [%s] has status [%s]", vm.VM.Name, vmStatus)
				task, err := vm.PowerOff()
				if err != nil {
					klog.Warningf("Error while powering off VM [%s]: [%v]", vm.VM.Name, err)
				} else {
					if err = task.WaitTaskCompletion(); err != nil {
						err1 := capvcdRdeManager.AddToErrorSet(ctx, capisdk.InfraVmDeleteError, "", machine.Name, fmt.Sprintf("%v", err))
						if err1 != nil {
							log.Error(err1, "failed to add InfraVmDeleteError into RDE", "rdeID", vcdCluster.Status.InfraId)
						}
						return ctrl.Result{}, fmt.Errorf("error waiting for task completion after reconfiguring vm: [%v]", err)
					}
				}
			}

			// in any case try to delete the machine
			log.Info("Deleting the infra VM of the machine")
			if err := vm.Delete(); err != nil {
				err1 := capvcdRdeManager.AddToErrorSet(ctx, capisdk.InfraVmDeleteError, "", machine.Name, fmt.Sprintf("%v", err))
				if err1 != nil {
					log.Error(err1, "failed to add InfraVmDeleteError into RDE", "rdeID", vcdCluster.Status.InfraId)
				}
				return ctrl.Result{}, errors.Wrapf(err, "error deleting the machine [%s/%s]", vAppName, vm.VM.Name)
			}
		}
		log.Info("Successfully deleted infra resources of the machine")
		err = capvcdRdeManager.AddToEventSet(ctx, capisdk.InfraVmDeleted, "", machine.Name, "")
		if err != nil {
			log.Error(err, "failed to add InfraVmDeleted event into RDE", "rdeID", vcdCluster.Status.InfraId)
		}
		err = capvcdRdeManager.RdeManager.RemoveErrorByNameOrIdFromErrorSet(ctx, vcdsdk.ComponentCAPVCD, capisdk.InfraVmDeleteError, "", machine.Name)
		if err != nil {
			log.Error(err, "failed to remove InfraVmDeleteError from RDE", "rdeID", vcdCluster.Status.InfraId)
		}
	}
	// Remove VM from VCDResourceSet of RDE
	rdeManager := vcdsdk.NewRDEManager(workloadVCDClient, vcdCluster.Status.InfraId, capisdk.StatusComponentNameCAPVCD, release.CAPVCDVersion)
	err = rdeManager.RemoveFromVCDResourceSet(ctx, vcdsdk.ComponentCAPVCD, VcdResourceTypeVM, machine.Name)
	if err != nil {
		return ctrl.Result{}, errors.Wrapf(err, "failed to delete VCD Resource [%s] of type [%s] from VCDResourceSet of RDE [%s]: [%v]",
			machine.Name, VcdResourceTypeVM, vcdCluster.Status.InfraId, err)
	}

	controllerutil.RemoveFinalizer(vcdMachine, infrav1.MachineFinalizer)
	return ctrl.Result{}, nil
}

// SetupWithManager sets up the controller with the Manager.
func (r *VCDMachineReconciler) SetupWithManager(ctx context.Context, mgr ctrl.Manager,
	options controller.Options) error {
	clusterToVCDMachines, err := util.ClusterToObjectsMapper(mgr.GetClient(),
		&infrav1.VCDMachineList{}, mgr.GetScheme())
	if err != nil {
		return err
	}

	c, err := ctrl.NewControllerManagedBy(mgr).
		For(&infrav1.VCDMachine{}).
		WithOptions(options).
		WithEventFilter(predicates.ResourceNotPaused(ctrl.LoggerFrom(ctx))).
		Watches(
			&source.Kind{Type: &clusterv1.Machine{}},
			handler.EnqueueRequestsFromMapFunc(
				util.MachineToInfrastructureMapFunc(infrav1.GroupVersion.WithKind("VCDMachine"))),
		).
		Watches(
			&source.Kind{Type: &infrav1.VCDCluster{}},
			handler.EnqueueRequestsFromMapFunc(r.VCDClusterToVCDMachines),
		).
		Build(r)
	if err != nil {
		return err
	}
	return c.Watch(
		&source.Kind{Type: &clusterv1.Cluster{}},
		handler.EnqueueRequestsFromMapFunc(clusterToVCDMachines),
		predicates.ClusterUnpausedAndInfrastructureReady(ctrl.LoggerFrom(ctx)),
	)
}

// VCDClusterToVCDMachines is a handler.ToRequestsFunc to be used to enqueue
// requests for reconciliation of VCDMachines.
func (r *VCDMachineReconciler) VCDClusterToVCDMachines(o client.Object) []ctrl.Request {
	var result []ctrl.Request
	c, ok := o.(*infrav1.VCDCluster)
	if !ok {
		klog.Errorf("Expected a VCDCluster found [%T]", o)
		return nil
	}

	cluster, err := util.GetOwnerCluster(context.TODO(), r.Client, c.ObjectMeta)
	switch {
	case apierrors.IsNotFound(err) || cluster == nil:
		return result
	case err != nil:
		return result
	}

	labels := map[string]string{clusterv1.ClusterLabelName: cluster.Name}
	machineList := &clusterv1.MachineList{}
	if err := r.Client.List(context.TODO(), machineList, client.InNamespace(c.Namespace),
		client.MatchingLabels(labels)); err != nil {
		return nil
	}
	for _, m := range machineList.Items {
		if m.Spec.InfrastructureRef.Name == "" {
			continue
		}
		name := client.ObjectKey{Namespace: m.Namespace, Name: m.Name}
		result = append(result, ctrl.Request{NamespacedName: name})
	}

	return result
}

func (r *VCDMachineReconciler) hasCloudInitExecutionFailedBefore(ctx context.Context,
	workloadVCDClient *vcdsdk.Client, vm *govcd.VM) (bool, error) {
	vdcManager, err := vcdsdk.NewVDCManager(workloadVCDClient, workloadVCDClient.ClusterOrgName,
		workloadVCDClient.ClusterOVDCName)
	if err != nil {
		return false, errors.Wrapf(err, "failed to create a vdc manager object while checking cloud init failures")
	}
	scriptExecutionStatus, err := vdcManager.GetExtraConfigValue(vm, PostCustomizationScriptExecutionStatus)
	if err != nil {
		return false, errors.Wrapf(err, "unable to get extra config value for key [%s] for vm: [%s]: [%v]",
			PostCustomizationScriptExecutionStatus, vm.VM.Name, err)
	}
	if scriptExecutionStatus != "" {
		execStatus, err := strconv.Atoi(scriptExecutionStatus)
		if err != nil {
			return false, errors.Wrapf(err, "unable to convert script execution status [%s] to int: [%v]",
				scriptExecutionStatus, err)
		}
		if execStatus != 0 {
			scriptExecutionFailureReason, err := vdcManager.GetExtraConfigValue(vm, PostCustomizationScriptFailureReason)
			if err != nil {
				return false, errors.Wrapf(err, "unable to get extra config value for key [%s] for vm, "+
					"(script execution status [%d]): [%s]: [%v]",
					PostCustomizationScriptFailureReason, execStatus, vm.VM.Name, err)
			}
			return true, fmt.Errorf("script failed with status [%d] and reason [%s]", execStatus, scriptExecutionFailureReason)
		}
	}
	return false, nil
}

// MergeJinjaToCloudInitScript : merges the cloud init config with a jinja config and adds a
// `#cloudconfig` header. Does a couple of special handling: takes jinja's runcmd and embeds
// it into a fixed location in the cloudInitConfig. Returns the merged bytes or nil and error.
func MergeJinjaToCloudInitScript(cloudInitConfig CloudInitScriptInput, jinjaConfig string) ([]byte, error) {
	jinja := make(map[string]interface{})
	err := yaml.Unmarshal([]byte(jinjaConfig), &jinja)
	if err != nil {
		return nil, fmt.Errorf("unable to unmarshal yaml [%s]: [%v]", jinjaConfig, err)
	}

	// handle runcmd before parsing vcd cloud init yaml all to simplify things
	cloudInitModified := ""
	jinjaRunCmd, ok := jinja["runcmd"]
	if ok {
		jinjaLines, ok := jinjaRunCmd.([]interface{})
		if !ok {
			return nil, fmt.Errorf("expected []interface{}, found [%T] for jinja runcmd [%v]",
				jinjaRunCmd, jinjaRunCmd)
		}

		formattedJinjaCmd := "\n"
		indent := strings.Repeat(" ", 4)
		for _, jinjaLine := range jinjaLines {
			jinjaLineStr, ok := jinjaLine.(string)
			if !ok {
				return nil, fmt.Errorf("unable to convert [%#v] to string", jinjaLineStr)
			}
			formattedJinjaCmd += indent + jinjaLineStr + "\n"
		}
		cloudInitConfig.BootstrapRunCmd = strings.Trim(strings.Trim(formattedJinjaCmd, "\n"), "\r\n")
	}
	cloudInitTemplate := template.New("cloud_init_script_template")

	if cloudInitTemplate, err = cloudInitTemplate.Parse(cloudInitScriptTemplate); err != nil {
		return nil, errors.Wrapf(err, "Error parsing cloudInitScriptTemplate [%s]", cloudInitTemplate.Name())
	}
	buff := bytes.Buffer{}
	if err = cloudInitTemplate.Execute(&buff, cloudInitConfig); err != nil {
		return nil, errors.Wrapf(err, "Error rendering cloud init template: [%s]", cloudInitTemplate.Name())
	}
	cloudInit := buff.String()

	vcdCloudInit := make(map[string]interface{})
	if err := yaml.Unmarshal([]byte(cloudInit), &vcdCloudInit); err != nil {
		return nil, fmt.Errorf("unable to unmarshal cloud init with embedded jinja script: [%v]: [%v]",
			cloudInitModified, err)
	}

	mergedCloudInit := make(map[string]interface{})
	for key, vcdVal := range vcdCloudInit {
		jinjaVal, ok := jinja[key]
		if !ok || key == "runcmd" {
			mergedCloudInit[key] = vcdVal
			continue
		}

		switch vcdVal.(type) {
		case []interface{}:
			mergedCloudInit[key] = append(vcdVal.([]interface{}), jinjaVal.([]interface{})...)
		default:
			return nil, fmt.Errorf("unable to handle type [%T] for key [%v]", vcdVal, key)
		}
	}

	// consume the remaining keys not used in VCD
	for key, jinjaVal := range jinja {
		if _, ok := vcdCloudInit[key]; !ok {
			mergedCloudInit[key] = jinjaVal
			continue
		}
	}

	out := []byte("#cloud-config\n")
	for _, key := range []string{
		"write_files",
		"runcmd",
		"users",
		"timezone",
		"disable_root",
		"preserve_hostname",
		"hostname",
		"final_message",
	} {
		val, ok := mergedCloudInit[key]
		if !ok {
			continue
		}

		deltaMap := map[string]interface{}{
			key: val,
		}
		delta, err := yaml.Marshal(deltaMap)
		if err != nil {
			return nil, fmt.Errorf("unable to marshal [%#v]", deltaMap)
		}

		out = append(out, delta...)
	}

	return out, nil
}<|MERGE_RESOLUTION|>--- conflicted
+++ resolved
@@ -25,11 +25,7 @@
 	corev1 "k8s.io/api/core/v1"
 	apierrors "k8s.io/apimachinery/pkg/api/errors"
 	"k8s.io/klog"
-<<<<<<< HEAD
-=======
 	"math"
-	"net/http"
->>>>>>> d9d8c199
 	clusterv1 "sigs.k8s.io/cluster-api/api/v1beta1"
 	"sigs.k8s.io/cluster-api/util"
 	"sigs.k8s.io/cluster-api/util/annotations"
@@ -448,80 +444,6 @@
 				fileSystemFormat = vcdCluster.Spec.DefaultStorageClassOptions.FileSystem
 				vcdStorageProfileName = vcdCluster.Spec.DefaultStorageClassOptions.VCDStorageProfileName
 			}
-<<<<<<< HEAD
-			vcdHostFormatted := strings.Replace(vcdCluster.Spec.Site, "/", "\\/", -1)
-			controlPlaneScriptTemplate := template.New("control_plane_script_template")
-			controlPlaneScriptTemplate, err = controlPlaneScriptTemplate.Parse(guestCloudInitTemplate)
-			if err != nil {
-				err1 := capvcdRdeManager.AddToErrorSet(ctx, capisdk.ScriptGenerationError, "", machine.Name, fmt.Sprintf("%v", err))
-				if err1 != nil {
-					log.Error(err1, "failed to add ScriptGenerationError into RDE", "rdeID", vcdCluster.Status.InfraId)
-				}
-				return ctrl.Result{}, errors.Wrapf(err, "Error parsing controlPlaneCloudInitScriptTemplate: [%s]",
-					guestCloudInitTemplate)
-			}
-			var buf bytes.Buffer
-			err = controlPlaneScriptTemplate.Execute(
-				&buf,
-				ControlPlaneCloudInitScriptInput{
-					B64OrgUser:                b64OrgUser,
-					B64Password:               b64Password,
-					B64RefreshToken:           b64RefreshToken,
-					K8sStorageClassName:       k8sStorageClassName,
-					ReclaimPolicy:             reclaimPolicy,
-					VcdStorageProfileName:     vcdStorageProfileName,
-					FileSystemFormat:          fileSystemFormat,
-					HTTPProxy:                 proxyConfig.HTTPProxy,
-					HTTPSProxy:                proxyConfig.HTTPSProxy,
-					NoProxy:                   proxyConfig.NoProxy,
-					CpiVersion:                r.Config.ClusterResources.CpiVersion,
-					CsiVersion:                r.Config.ClusterResources.CsiVersion,
-					VcdHostFormatted:          vcdHostFormatted,
-					ClusterOrgName:            workloadVCDClient.ClusterOrgName,
-					ClusterOVDCName:           workloadVCDClient.ClusterOVDCName,
-					NetworkName:               vcdCluster.Spec.OvdcNetwork,
-					VipSubnetCidr:             "", // vip subnet cidr - empty for now for CPI to select subnet
-					VAppName:                  vAppName,
-					ClusterID:                 vcdCluster.Status.InfraId,
-					EnableDefaultStorageClass: strconv.FormatBool(enableDefaultStorageClass),
-					MachineName:               machine.Name,
-				},
-			)
-			if err != nil {
-				err1 := capvcdRdeManager.AddToErrorSet(ctx, capisdk.ScriptGenerationError, "", machine.Name, fmt.Sprintf("%v", err))
-				if err1 != nil {
-					log.Error(err1, "failed to add ScriptGenerationError into RDE", "rdeID", vcdCluster.Status.InfraId)
-				}
-				return ctrl.Result{}, errors.Wrapf(err, "Error rendering control plane cloud init template: [%s]",
-					guestCloudInitTemplate)
-			}
-			guestCloudInit = buf.String()
-		default:
-			nodeScriptTemplate := template.New("node_script_template")
-			nodeScriptTemplate, err = nodeScriptTemplate.Parse(guestCloudInitTemplate)
-			if err != nil {
-				return ctrl.Result{}, errors.Wrapf(err, "Error parsing nodeCloudInitScriptTemplate [%s]",
-					guestCloudInitTemplate)
-			}
-			proxyConfig := vcdCluster.Spec.ProxyConfig
-			var buf bytes.Buffer
-			err = nodeScriptTemplate.Execute(
-				&buf,
-				NodeCloudInitScriptInput{
-					HTTPProxy:   proxyConfig.HTTPProxy,
-					HTTPSProxy:  proxyConfig.HTTPSProxy,
-					NoProxy:     proxyConfig.NoProxy,
-					MachineName: machine.Name,
-				},
-			)
-			if err != nil {
-				err1 := capvcdRdeManager.AddToErrorSet(ctx, capisdk.ScriptGenerationError, "", machine.Name, fmt.Sprintf("%v", err))
-				if err1 != nil {
-					log.Error(err1, "failed to add ScriptGenerationError into RDE", "rdeID", vcdCluster.Status.InfraId)
-				}
-				return ctrl.Result{}, errors.Wrapf(err, "Error rendering node cloud init template: [%s]",
-					guestCloudInitTemplate)
-=======
 
 			cloudInitInput = CloudInitScriptInput{
 				ControlPlane:              true,
@@ -542,7 +464,6 @@
 				VAppName:                  vAppName,
 				ClusterID:                 vcdCluster.Status.InfraId,
 				EnableDefaultStorageClass: strconv.FormatBool(enableDefaultStorageClass),
->>>>>>> d9d8c199
 			}
 		}
 		cloudInitInput.HTTPSProxy = vcdCluster.Spec.ProxyConfig.HTTPProxy
@@ -665,12 +586,7 @@
 		virtualServiceName := capisdk.GetVirtualServiceNameUsingPrefix(
 			capisdk.GetVirtualServiceNamePrefix(vcdCluster.Name, vcdCluster.Status.InfraId), "tcp")
 		lbPoolName := capisdk.GetLoadBalancerPoolNameUsingPrefix(
-			capisdk.GetLoadBalancerPoolNamePrefix(vcdCluster.Name, vcdCluster.Status.InfraId),
-			"tcp",
-		)
-		virtualServiceName := capisdk.GetVirtualServiceNameUsingPrefix(
-			capisdk.GetVirtualServiceNamePrefix(vcdCluster.Name, vcdCluster.Status.InfraId),
-			"tcp")
+			capisdk.GetLoadBalancerPoolNamePrefix(vcdCluster.Name, vcdCluster.Status.InfraId), "tcp")
 		lbPoolRef, err := gateway.GetLoadBalancerPool(ctx, lbPoolName)
 		if err != nil {
 			return ctrl.Result{}, errors.Wrapf(err, "Error retrieving/updating load balancer pool [%s] for the "+
@@ -685,10 +601,6 @@
 
 		updatedIPs := append(controlPlaneIPs, machineAddress)
 		updatedUniqueIPs := cpiutil.NewSet(updatedIPs).GetElements()
-<<<<<<< HEAD
-		_, err = gateway.UpdateLoadBalancer(ctx, lbPoolName, virtualServiceName, updatedUniqueIPs,
-			int32(6443), int32(6443), nil)
-=======
 		var oneArm *vcdsdk.OneArm = nil
 		if vcdCluster.Spec.LoadBalancer.UseOneArm {
 			oneArm = &vcdsdk.OneArm{
@@ -697,10 +609,9 @@
 			}
 		}
 		// At this point the vcdCluster.Spec.ControlPlaneEndpoint should have been set correctly.
-		err = gateway.UpdateLoadBalancer(ctx, lbPoolName, virtualServiceName, updatedUniqueIPs,
+		_, err = gateway.UpdateLoadBalancer(ctx, lbPoolName, virtualServiceName, updatedUniqueIPs,
 			int32(vcdCluster.Spec.ControlPlaneEndpoint.Port), int32(vcdCluster.Spec.ControlPlaneEndpoint.Port),
-			oneArm, !vcdCluster.Spec.LoadBalancer.UseOneArm)
->>>>>>> d9d8c199
+			oneArm, !vcdCluster.Spec.LoadBalancer.UseOneArm, nil)
 		if err != nil {
 			return ctrl.Result{}, errors.Wrapf(err,
 				"Error updating the load balancer pool [%s] for the "+
@@ -916,14 +827,8 @@
 		return ctrl.Result{}, errors.Wrapf(err, "Error getting client credentials to reconcile Cluster [%s] infrastructure", vcdCluster.Name)
 	}
 	workloadVCDClient, err := vcdsdk.NewVCDClientFromSecrets(vcdCluster.Spec.Site, vcdCluster.Spec.Org,
-<<<<<<< HEAD
-		vcdCluster.Spec.Ovdc, vcdCluster.Spec.Org, vcdCluster.Spec.UserCredentialsContext.Username,
-		vcdCluster.Spec.UserCredentialsContext.Password, vcdCluster.Spec.UserCredentialsContext.RefreshToken,
-		true, true)
+		vcdCluster.Spec.Ovdc, vcdCluster.Spec.Org, userCreds.Username, userCreds.Password, userCreds.RefreshToken, true, true)
 	capvcdRdeManager := capisdk.NewCapvcdRdeManager(workloadVCDClient)
-=======
-		vcdCluster.Spec.Ovdc, vcdCluster.Spec.Org, userCreds.Username, userCreds.Password, userCreds.RefreshToken, true, true)
->>>>>>> d9d8c199
 	if err != nil {
 		return ctrl.Result{}, errors.Wrapf(err, "Unable to create VCD client to reconcile infrastructure for the Machine [%s]", machine.Name)
 	}
@@ -933,30 +838,13 @@
 		return ctrl.Result{}, errors.Wrapf(err, "failed to create gateway manager object while reconciling machine [%s]", vcdMachine.Name)
 	}
 
-<<<<<<< HEAD
-	gatewayManager, err := vcdsdk.NewGatewayManager(ctx, workloadVCDClient, vcdCluster.Spec.OvdcNetwork, r.Config.VCD.VIPSubnet)
-	if err != nil {
-		return ctrl.Result{}, errors.Wrapf(err, "failed to create a CAPVCD's gateway manager object while reconciling machine [%s]", vcdMachine.Name)
-	}
-
-	if util.IsControlPlaneMachine(machine) {
-		// remove the address from the lbpool
-		log.Info("Deleting the control plane IP from the load balancer pool")
-		virtualServiceName := capisdk.GetVirtualServiceNameUsingPrefix(
-			capisdk.GetVirtualServiceNamePrefix(vcdCluster.Name, vcdCluster.Status.InfraId), "tcp")
-		lbPoolName := capisdk.GetLoadBalancerPoolNameUsingPrefix(
-			capisdk.GetLoadBalancerPoolNamePrefix(vcdCluster.Name, vcdCluster.Status.InfraId), "tcp")
-=======
 	if util.IsControlPlaneMachine(machine) {
 		// remove the address from the lbpool
 		log.Info("Deleting the control plane IP from the load balancer pool")
 		lbPoolName := capisdk.GetLoadBalancerPoolNameUsingPrefix(
-			capisdk.GetLoadBalancerPoolNamePrefix(vcdCluster.Name, vcdCluster.Status.InfraId),
-			"tcp")
+			capisdk.GetLoadBalancerPoolNamePrefix(vcdCluster.Name, vcdCluster.Status.InfraId), "tcp")
 		virtualServiceName := capisdk.GetVirtualServiceNameUsingPrefix(
-			capisdk.GetVirtualServiceNamePrefix(vcdCluster.Name, vcdCluster.Status.InfraId),
-			"tcp")
->>>>>>> d9d8c199
+			capisdk.GetVirtualServiceNamePrefix(vcdCluster.Name, vcdCluster.Status.InfraId), "tcp")
 		lbPoolRef, err := gateway.GetLoadBalancerPool(ctx, lbPoolName)
 		if err != nil && err != govcd.ErrorEntityNotFound {
 			return ctrl.Result{}, errors.Wrapf(err, "Error while deleting the infra resources of the machine [%s/%s]; failed to get load balancer pool [%s]", vcdCluster.Name, vcdMachine.Name, lbPoolName)
@@ -982,10 +870,6 @@
 					updatedIPs = append(controlPlaneIPs[:i], controlPlaneIPs[i+1:]...)
 				}
 			}
-<<<<<<< HEAD
-			_, err = gatewayManager.UpdateLoadBalancer(ctx, lbPoolName, virtualServiceName, updatedIPs,
-				int32(6443), int32(6443), nil)
-=======
 
 			var oneArm *vcdsdk.OneArm = nil
 			if vcdCluster.Spec.LoadBalancer.UseOneArm {
@@ -995,10 +879,9 @@
 				}
 			}
 			// At this point the vcdCluster.Spec.ControlPlaneEndpoint should have been set correctly.
-			err = gateway.UpdateLoadBalancer(ctx, lbPoolName, virtualServiceName, updatedIPs,
+			_, err = gateway.UpdateLoadBalancer(ctx, lbPoolName, virtualServiceName, updatedIPs,
 				int32(vcdCluster.Spec.ControlPlaneEndpoint.Port), int32(vcdCluster.Spec.ControlPlaneEndpoint.Port),
-				oneArm, !vcdCluster.Spec.LoadBalancer.UseOneArm)
->>>>>>> d9d8c199
+				oneArm, !vcdCluster.Spec.LoadBalancer.UseOneArm, nil)
 			if err != nil {
 				return ctrl.Result{}, errors.Wrapf(err,
 					"Error while deleting the infra resources of the machine [%s/%s]; error deleting the control plane from the load balancer pool [%s]",
